name: '🩺'

on:
  pull_request:
    branches: [master]

jobs:
  build:
    runs-on: ubuntu-latest
    outputs:
      stats: ${{ steps.b.outputs.result }}
    steps:
      - uses: actions/checkout@v3
      - uses: actions/setup-node@v3
        with:
          node-version: 16.x
          cache: npm
      - run: npm ci
<<<<<<< HEAD
      - run: npm run build -- -s
=======
      - name: build stats
        run: npm run build
>>>>>>> 72c3add8
      - name: persist
        id: b
        uses: actions/github-script@v6
        with:
          result-encoding: string
          script: |
            const fs = require('fs');
            return JSON.stringify({
              size: { fabric: { minified: fs.statSync('dist/fabric.min.js').size, bundled: fs.statSync('dist/fabric.js').size } }
            });
  stats:
    name: Build stats
    runs-on: ubuntu-latest
    needs: build
    steps:
      - uses: actions/checkout@v3
        with:
          fetch-depth: 0
      - uses: actions/setup-node@v3
        with:
          node-version: 16.x
          cache: npm
      - run: npm ci
      - name: checkout src files
        run: git checkout origin/master -- src index.js HEADER.js
      - name: upstream build stats
        run: npm run build -- -s
      - name: persist
        id: a
        uses: actions/github-script@v6
        with:
          result-encoding: string
          script: |
            const fs = require('fs');
            return JSON.stringify({
              size: { fabric: { minified: fs.statSync('dist/fabric.min.js').size, bundled: fs.statSync('dist/fabric.js').size } }
            });
      - name: process
        uses: actions/github-script@v6
        with:
          result-encoding: string
          script: |
            const { run_simple } = await import('${{ github.workspace }}/scripts/buildStats.mjs');
            const res = await run_simple({
              github,
              context,
              core,
              a: JSON.parse('${{ steps.a.outputs.result }}'),
              b: JSON.parse('${{ needs.build.outputs.stats }}'),
            });
  lint:
    runs-on: ubuntu-latest
    steps:
      - uses: actions/checkout@v3
      - name: Linting
        uses: actions/setup-node@v3
        with:
          node-version: 16.x
          cache: npm
      - run: npm ci
      - run: npm run lint
  prettier:
    runs-on: ubuntu-latest
    steps:
      - uses: actions/checkout@v3
      - name: Prettier check
        uses: actions/setup-node@v3
        with:
          node-version: 16.x
          cache: npm
      - run: npm ci
      - run: npm run prettier:check
  changelog:
    if: ${{ always() }}
    runs-on: ubuntu-latest
    env:
      file: CHANGELOG.md
    steps:
      - uses: actions/checkout@v3
        with:
          fetch-depth: 0
      - name: Checking ${{ env.file }}
        run: |
          if [[ $(git diff --name-only origin/master HEAD -- ${{ env.file }} | grep '^${{ env.file }}$' -c) -eq 0 ]]; then
            echo "Expected '${{ env.file }}' to be modified"
            exit 1
          fi<|MERGE_RESOLUTION|>--- conflicted
+++ resolved
@@ -16,12 +16,8 @@
           node-version: 16.x
           cache: npm
       - run: npm ci
-<<<<<<< HEAD
-      - run: npm run build -- -s
-=======
       - name: build stats
         run: npm run build
->>>>>>> 72c3add8
       - name: persist
         id: b
         uses: actions/github-script@v6
