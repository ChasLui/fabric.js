--- conflicted
+++ resolved
@@ -15,13 +15,8 @@
   parsePath,
   type TPathSegmentsInfo,
 } from '../util/path';
-<<<<<<< HEAD
-import { FabricObject, fabricObjectDefaultValues } from './fabricObject.class';
-import { classRegistry } from '../util/class_registry';
-=======
 import { classRegistry } from '../util/class_registry';
 import { FabricObject, fabricObjectDefaultValues } from './Object/FabricObject';
->>>>>>> b7feb324
 
 export class Path extends FabricObject {
   /**
@@ -401,10 +396,6 @@
 Object.assign(Path.prototype, pathDefaultValues);
 
 classRegistry.setClass(Path);
-<<<<<<< HEAD
-=======
-classRegistry.setSVGClass(Path);
->>>>>>> b7feb324
 
 /** @todo TODO_JS_MIGRATION remove next line after refactoring build */
 fabric.Path = Path;
