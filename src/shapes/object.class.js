--- conflicted
+++ resolved
@@ -924,6 +924,18 @@
     },
 
     /**
+     * Retrieves viewportTransform from Object's canvas if possible
+     * @method getViewportTransform
+     * @memberOf fabric.Object.prototype
+     * @return {Boolean} flipY value // TODO
+     */
+    getViewportTransform: function() {
+      if (this.canvas && this.canvas.viewportTransform)
+        return this.canvas.viewportTransform;
+      return [1, 0, 0, 1, 0, 0];
+    },
+
+    /**
      * Renders an object on a specified context
      * @param {CanvasRenderingContext2D} ctx Context to render on
      * @param {Boolean} [noTransform] When true, context is not transformed
@@ -952,17 +964,8 @@
       this._render(ctx, noTransform);
       this.clipTo && ctx.restore();
       this._removeShadow(ctx);
-<<<<<<< HEAD
-=======
-
       this._restoreFillRule(ctx);
 
-      if (this.active && !noTransform) {
-        this.drawBorders(ctx);
-        this.drawControls(ctx);
-      }
-
->>>>>>> 53bf9d32
       ctx.restore();
       
       this._renderControls(ctx, noTransform);
@@ -970,7 +973,7 @@
 
     _transform: function(ctx, noTransform) {
       var m = this.transformMatrix;
-      var v = this.canvas.viewportTransform;
+      var v = this.getViewportTransform();
       
       ctx.transform(v[0], v[1], v[2], v[3], v[4], v[5]);
 
@@ -1008,7 +1011,7 @@
      * @param {Boolean} [noTransform] When true, context is not transformed
      */
     _renderControls: function(ctx, noTransform) {
-      var v = this.canvas.viewportTransform;
+      var v = this.getViewportTransform();
 
       ctx.save();
       if (this.active && !noTransform) {
