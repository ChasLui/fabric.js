--- conflicted
+++ resolved
@@ -7,15 +7,10 @@
 import { TClassProperties } from '../typedefs';
 import { makeBoundingBoxFromPoints } from '../util/misc/boundingBoxFromPoints';
 import { projectStrokeOnPoints } from '../util/misc/projectStroke';
-import { TProjectStrokeOnPointsOptions } from '../util/misc/projectStroke/types';
 import { degreesToRadians } from '../util/misc/radiansDegreesConversion';
-<<<<<<< HEAD
-import { calcDimensionsMatrix, transformPoint } from '../util/misc/matrix';
-=======
 import { toFixed } from '../util/misc/toFixed';
 import { FabricObject } from './fabricObject.class';
 import { fabricObjectDefaultValues } from './object.class';
->>>>>>> 1d58727a
 
 export function polyFromElement<
   T extends {
@@ -81,102 +76,6 @@
 
   strokeOffset: Point;
 
-<<<<<<< HEAD
-      /**
-       * @todo make this method protected when migrating
-       */
-      isOpen: function () {
-        return true;
-      },
-
-      /**
-       * @private
-       */
-      _projectStrokeOnPoints: function (
-        options: Partial<TProjectStrokeOnPointsOptions>
-      ) {
-        return projectStrokeOnPoints(this.points, options, this.isOpen());
-      },
-
-      /**
-       * Calculate the polygon bounding box
-       * @private
-       */
-      _calcDimensions: function (
-        options?: Partial<TProjectStrokeOnPointsOptions>
-      ) {
-        options = {
-          scaleX: this.scaleX,
-          scaleY: this.scaleY,
-          skewX: this.skewX,
-          skewY: this.skewY,
-          strokeLineCap: this.strokeLineCap,
-          strokeLineJoin: this.strokeLineJoin,
-          strokeMiterLimit: this.strokeMiterLimit,
-          strokeUniform: this.strokeUniform,
-          strokeWidth: this.strokeWidth,
-          ...(options || {}),
-        };
-        const points = this.exactBoundingBox
-          ? this._projectStrokeOnPoints(options).map(
-              (projection) => projection.projectedPoint
-            )
-          : this.points;
-        if (points.length === 0) {
-          return {
-            left: 0,
-            top: 0,
-            width: 0,
-            height: 0,
-            pathOffset: new Point(),
-          };
-        }
-        const bbox = makeBoundingBoxFromPoints(points),
-          // Remove scale effect, since it's applied after
-          matrix = calcDimensionsMatrix({ ...options, scaleX: 1, scaleY: 1 }),
-          bboxNoStroke = makeBoundingBoxFromPoints(
-            this.points.map((p) => transformPoint(p, matrix, true))
-          ),
-          offsetX = bbox.left + bbox.width / 2,
-          offsetY = bbox.top + bbox.height / 2,
-          pathOffsetX =
-            offsetX - offsetY * Math.tan(degreesToRadians(this.skewX)),
-          pathOffsetY =
-            offsetY - pathOffsetX * Math.tan(degreesToRadians(this.skewY)),
-          // TODO: remove next line
-          legacyCorrection =
-            !this.fromSVG && !this.exactBoundingBox ? this.strokeWidth / 2 : 0;
-        return {
-          ...bbox,
-          left: bbox.left - legacyCorrection,
-          top: bbox.top - legacyCorrection,
-          pathOffset: new Point(pathOffsetX, pathOffsetY),
-          strokeOffset: new Point(bboxNoStroke.left, bboxNoStroke.top)
-            .subtract(new Point(bbox.left, bbox.top))
-            .multiply(new Point(this.scaleX, this.scaleY)),
-          strokeDiff: new Point(bbox.width, bbox.height)
-            .subtract(new Point(bboxNoStroke.width, bboxNoStroke.height))
-            .multiply(new Point(this.scaleX, this.scaleY)),
-        };
-      },
-
-      /**
-       * @returns {Point} top left position of the bounding box, useful for complementary positioning
-       */
-      setDimensions: function () {
-        const {
-          left,
-          top,
-          width,
-          height,
-          pathOffset,
-          strokeOffset,
-          strokeDiff,
-        } = this._calcDimensions();
-        this.set({ width, height, pathOffset, strokeOffset, strokeDiff });
-        return new Point(left, top);
-      },
-=======
   /**
    * Constructor
    * @param {Array} points Array of points (where each point is an object with x and y)
@@ -253,41 +152,11 @@
       ),
     };
   }
->>>>>>> 1d58727a
 
   setDimensions() {
     this.setBoundingBox();
   }
 
-<<<<<<< HEAD
-      /**
-       * @override stroke and skewing are taken into account when projecting stroke on points,
-       * therefore we don't want the default calculation to account for skewing as well
-       *
-       * @private
-       */
-      _getTransformedDimensions: function (options) {
-        if (this.exactBoundingBox) {
-          // calculate size
-          const { width, height } =
-            options && !(options.width && options.height)
-              ? this._calcDimensions(options)
-              : { width: this.width, height: this.height };
-          return this.callSuper('_getTransformedDimensions', {
-            width,
-            height,
-            ...(options || {}),
-            // disable stroke bbox calculations
-            strokeWidth: 0,
-            // disable skewing bbox calculations
-            skewX: 0,
-            skewY: 0,
-          });
-        } else {
-          return this.callSuper('_getTransformedDimensions', options);
-        }
-      },
-=======
   setBoundingBox(adjustPosition?: boolean) {
     const { left, top, width, height, pathOffset, strokeOffset } =
       this._calcDimensions();
@@ -295,7 +164,6 @@
     adjustPosition &&
       this.setPositionByOrigin(new Point(left, top), 'left', 'top');
   }
->>>>>>> 1d58727a
 
   /**
    * @override stroke is taken in account in size
@@ -383,19 +251,6 @@
     ];
   }
 
-<<<<<<< HEAD
-      /**
-       * @private
-       * @param {CanvasRenderingContext2D} ctx Context to render on
-       */
-      _render: function (ctx) {
-        if (!this.commonRender(ctx)) {
-          return;
-        }
-        !this.isOpen() && ctx.closePath();
-        this._renderPaintInOrder(ctx);
-      },
-=======
   /**
    * @private
    * @param {CanvasRenderingContext2D} ctx Context to render on
@@ -404,7 +259,6 @@
     const len = this.points.length,
       x = this.pathOffset.x,
       y = this.pathOffset.y;
->>>>>>> 1d58727a
 
     if (!len || isNaN(this.points[len - 1].y)) {
       // do not draw if no points or odd points
