--- conflicted
+++ resolved
@@ -9,10 +9,7 @@
   keysMapRtl,
 } from '../mixins/itext_key_const';
 import { classRegistry } from '../util/class_registry';
-<<<<<<< HEAD
-=======
 import { TClassProperties, TFiller } from '../typedefs';
->>>>>>> b7feb324
 
 export type ITextEvents = ObjectEvents & {
   'selection:changed': never;
