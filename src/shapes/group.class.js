--- conflicted
+++ resolved
@@ -97,7 +97,6 @@
       this.__objectSelectionDisposer = this.__objectSelectionMonitor.bind(this, false);
       this._firstLayoutDone = false;
       this.callSuper('initialize', options);
-<<<<<<< HEAD
       this.forEachObject(function (object) {
         this.enterGroup(object, false);
       }, this);
@@ -128,55 +127,13 @@
         this.forEachObject(this._watchObject.bind(this, value));
       }
       return this;
-=======
-      if (objectsRelativeToGroup) {
-        this.forEachObject(function (object) {
-          this.enterGroup(object, false);
-        }, this);
-      }
-      else {
-        //  we need to preserve object's center point in relation to canvas and apply group's transform to it
-        var inv = invertTransform(this.calcTransformMatrix());
-        this.forEachObject(function (object) {
-          this.enterGroup(object, false);
-          var center = transformPoint(object.getCenterPoint(), inv);
-          object.setPositionByOrigin(center, 'center', 'center');
-        }, this);
-      }
-      this._applyLayoutStrategy({
-        type: 'initialization',
-        options: options,
-        objectsRelativeToGroup: objectsRelativeToGroup
-      });
->>>>>>> cc363129
-    },
-
-    /**
-     * @private
-<<<<<<< HEAD
+    },
+
+    /**
+     * @private
      */
     _shouldSetNestedCoords: function () {
       return this.subTargetCheck;
-=======
-     * @param {string} key
-     * @param {*} value
-     */
-    _set: function (key, value) {
-      var prev = this[key];
-      this.callSuper('_set', key, value);
-      if (key === 'canvas' && prev !== value) {
-        this.forEachObject(function (object) {
-          object._set(key, value);
-        });
-      }
-      if (key === 'layout' && prev !== value) {
-        this._applyLayoutStrategy({ type: 'layout_change', layout: value, prevLayout: prev });
-      }
-      if (key === 'interactive') {
-        this.forEachObject(this._watchObject.bind(this, value));
-      }
-      return this;
->>>>>>> cc363129
     },
 
     /**
@@ -194,11 +151,7 @@
      * @param {Number} index Index to insert object at
      */
     insertAt: function (objects, index) {
-<<<<<<< HEAD
       fabric.Collection.insertAt.call(this, objects, index, this._onObjectAdded);
-=======
-      fabric.Collection.insertAt.call(this, objects, index,  this._onObjectAdded);
->>>>>>> cc363129
       this._onAfterObjectsChange('added', Array.isArray(objects) ? objects : [objects]);
     },
 
@@ -231,7 +184,6 @@
         type: 'object_modified'
       }));
       this._set('dirty', true);
-<<<<<<< HEAD
     },
 
     /**
@@ -305,42 +257,6 @@
       }
       this._enterGroup(object, removeParentTransform);
       return true;
-=======
-    },
-
-    /**
-     * keeps track of the selected objects
-     * @private
-     */
-    __objectSelectionMonitor: function (selected, opt) {
-      var object = opt.target;
-      if (selected) {
-        this._activeObjects.push(object);
-        this._set('dirty', true);
-      }
-      else if (this._activeObjects.length > 0) {
-        var index = this._activeObjects.indexOf(object);
-        if (index > -1) {
-          this._activeObjects.splice(index, 1);
-          this._set('dirty', true);
-        }
-      }
-    },
-
-    /**
-     * @private
-     * @param {boolean} watch
-     * @param {fabric.Object} object
-     */
-    _watchObject: function (watch, object) {
-      var directive = watch ? 'on' : 'off';
-      //  make sure we listen only once
-      watch && this._watchObject(false, object);
-      object[directive]('changed', this.__objectMonitor);
-      object[directive]('modified', this.__objectMonitor);
-      object[directive]('selected', this.__objectSelectionTracker);
-      object[directive]('deselected', this.__objectSelectionDisposer);
->>>>>>> cc363129
     },
 
     /**
@@ -348,24 +264,9 @@
      * @param {fabric.Object} object
      * @param {boolean} [removeParentTransform] true if object is in canvas coordinate plane
      */
-<<<<<<< HEAD
     _enterGroup: function (object, removeParentTransform) {
       if (removeParentTransform) {
         // can this be converted to utils (sendObjectToPlane)?
-=======
-    enterGroup: function (object, removeParentTransform) {
-      if (object.group) {
-        if (object.group === this) {
-          /* _DEV_MODE_START_ */
-          console.warn('fabric.Group: duplicate objects are not supported inside group, this call has no effect');
-          /* _DEV_MODE_END_ */
-          return;
-        }
-        object.group.remove(object);
-      }
-      // can be this converted to utils?
-      if (removeParentTransform) {
->>>>>>> cc363129
         applyTransformToObject(
           object,
           multiplyTransformMatrices(
@@ -374,22 +275,13 @@
           )
         );
       }
-<<<<<<< HEAD
       this._shouldSetNestedCoords() && object.setCoords();
-=======
-      object.setCoords();
->>>>>>> cc363129
       object._set('group', this);
       object._set('canvas', this.canvas);
       this.interactive && this._watchObject(true, object);
       var activeObject = this.canvas && this.canvas.getActiveObject && this.canvas.getActiveObject();
       // if we are adding the activeObject in a group
-<<<<<<< HEAD
       if (activeObject && (activeObject === object || object.isDescendantOf(activeObject))) {
-=======
-      // TODO migrate back to isDescendantOf
-      if (activeObject && (activeObject === object || (object.contains && object.contains(activeObject)))) {
->>>>>>> cc363129
         this._activeObjects.push(object);
       }
     },
@@ -554,11 +446,7 @@
      */
     setCoords: function () {
       this.callSuper('setCoords');
-<<<<<<< HEAD
       this._shouldSetNestedCoords() && this.forEachObject(function (object) {
-=======
-      (this.subTargetCheck || this.type === 'activeSelection') && this.forEachObject(function (object) {
->>>>>>> cc363129
         object.setCoords();
       });
     },
@@ -759,7 +647,6 @@
           correctionY: -bbox.offsetY || 0,
         });
       }
-<<<<<<< HEAD
     },
 
     /**
@@ -788,19 +675,11 @@
 
     /**
      * Calculates center taking into account originX, originY while not being sure that width/height are initialized
-=======
-    },
-
-    /**
-     * Override this method to customize layout.
-     * A wrapper around {@link fabric.Group#getObjectsBoundingBox}
->>>>>>> cc363129
      * @public
      * @param {string} layoutDirective
      * @param {fabric.Object[]} objects
      * @param {LayoutContext} context
      * @returns {LayoutResult | undefined}
-<<<<<<< HEAD
      */
     prepareInitialBoundingBox: function (layoutDirective, objects, context) {
       var options = context.options || {},
@@ -985,177 +864,6 @@
 
     toString: function () {
       return '#<fabric.Group: (' + this.complexity() + ')>';
-=======
-     */
-    prepareBoundingBox: function (layoutDirective, objects, context) {
-      if (context.type === 'initialization') {
-        return this.prepareInitialBoundingBox(layoutDirective, objects, context);
-      }
-      else if (context.type === 'imperative' && context.context) {
-        return Object.assign(
-          this.getObjectsBoundingBox(objects) || {},
-          context.context
-        );
-      }
-      else {
-        return this.getObjectsBoundingBox(objects);
-      }
-    },
-
-    /**
-     * Calculates center taking into account originX, originY while not being sure that width/height are initialized
-     * @public
-     * @param {string} layoutDirective
-     * @param {fabric.Object[]} objects
-     * @param {LayoutContext} context
-     * @returns {LayoutResult | undefined}
-     */
-    prepareInitialBoundingBox: function (layoutDirective, objects, context) {
-      var options = context.options || {},
-          hasX = typeof options.left === 'number',
-          hasY = typeof options.top === 'number',
-          hasWidth = typeof options.width === 'number',
-          hasHeight = typeof options.height === 'number';
-
-      //  performance enhancement
-      //  skip layout calculation if bbox is defined
-      if ((hasX && hasY && hasWidth && hasHeight && context.objectsRelativeToGroup) || objects.length === 0) {
-        //  return nothing to skip layout
-        return;
-      }
-
-      var bbox = this.getObjectsBoundingBox(objects) || {};
-      var width = hasWidth ? this.width : (bbox.width || 0),
-          height = hasHeight ? this.height : (bbox.height || 0),
-          calculatedCenter = new fabric.Point(bbox.centerX || 0, bbox.centerY || 0),
-          origin = new fabric.Point(this.resolveOriginX(this.originX), this.resolveOriginY(this.originY)),
-          size = new fabric.Point(width, height),
-          strokeWidthVector = this._getTransformedDimensions({ width: 0, height: 0 }),
-          sizeAfter = this._getTransformedDimensions({
-            width: width,
-            height: height,
-            strokeWidth: 0
-          }),
-          bboxSizeAfter = this._getTransformedDimensions({
-            width: bbox.width,
-            height: bbox.height,
-            strokeWidth: 0
-          }),
-          rotationCorrection = new fabric.Point(0, 0);
-
-      if (this.angle) {
-        var rad = degreesToRadians(this.angle),
-            sin = Math.abs(fabric.util.sin(rad)),
-            cos = Math.abs(fabric.util.cos(rad));
-        sizeAfter.setXY(
-          sizeAfter.x * cos + sizeAfter.y * sin,
-          sizeAfter.x * sin + sizeAfter.y * cos
-        );
-        bboxSizeAfter.setXY(
-          bboxSizeAfter.x * cos + bboxSizeAfter.y * sin,
-          bboxSizeAfter.x * sin + bboxSizeAfter.y * cos
-        );
-        strokeWidthVector = fabric.util.rotateVector(strokeWidthVector, rad);
-        //  correct center after rotating
-        var strokeCorrection = strokeWidthVector.multiply(origin.scalarAdd(-0.5).scalarDivide(-2));
-        rotationCorrection = sizeAfter.subtract(size).scalarDivide(2).add(strokeCorrection);
-        calculatedCenter.addEquals(rotationCorrection);
-      }
-      //  calculate center and correction
-      var originT = origin.scalarAdd(0.5);
-      var originCorrection = sizeAfter.multiply(originT);
-      var centerCorrection = new fabric.Point(
-        hasWidth ? bboxSizeAfter.x / 2 : originCorrection.x,
-        hasHeight ? bboxSizeAfter.y / 2 : originCorrection.y
-      );
-      var center = new fabric.Point(
-        hasX ? this.left - (sizeAfter.x + strokeWidthVector.x) * origin.x : calculatedCenter.x - centerCorrection.x,
-        hasY ? this.top - (sizeAfter.y + strokeWidthVector.y) * origin.y : calculatedCenter.y - centerCorrection.y
-      );
-      var offsetCorrection = new fabric.Point(
-        hasX ?
-          center.x - calculatedCenter.x + bboxSizeAfter.x * (hasWidth ? 0.5 : 0) :
-          -(hasWidth ? (sizeAfter.x - strokeWidthVector.x) * 0.5 : sizeAfter.x * originT.x),
-        hasY ?
-          center.y - calculatedCenter.y + bboxSizeAfter.y * (hasHeight ? 0.5 : 0) :
-          -(hasHeight ? (sizeAfter.y - strokeWidthVector.y) * 0.5 : sizeAfter.y * originT.y)
-      ).add(rotationCorrection);
-      var correction = new fabric.Point(
-        hasWidth ? -sizeAfter.x / 2 : 0,
-        hasHeight ? -sizeAfter.y / 2 : 0
-      ).add(offsetCorrection);
-
-      return {
-        centerX: center.x,
-        centerY: center.y,
-        correctionX: correction.x,
-        correctionY: correction.y,
-        width: size.x,
-        height: size.y,
-      };
-    },
-
-    /**
-     * Calculate the bbox of objects relative to instance's containing plane
-     * @public
-     * @param {fabric.Object[]} objects
-     * @returns {LayoutResult | null} bounding box
-     */
-    getObjectsBoundingBox: function (objects, ignoreOffset) {
-      if (objects.length === 0) {
-        return null;
-      }
-      var objCenter, sizeVector, min, max, a, b;
-      objects.forEach(function (object, i) {
-        objCenter = object.getRelativeCenterPoint();
-        sizeVector = object._getTransformedDimensions().scalarDivideEquals(2);
-        if (object.angle) {
-          var rad = degreesToRadians(object.angle),
-              sin = Math.abs(fabric.util.sin(rad)),
-              cos = Math.abs(fabric.util.cos(rad)),
-              rx = sizeVector.x * cos + sizeVector.y * sin,
-              ry = sizeVector.x * sin + sizeVector.y * cos;
-          sizeVector = new fabric.Point(rx, ry);
-        }
-        a = objCenter.subtract(sizeVector);
-        b = objCenter.add(sizeVector);
-        if (i === 0) {
-          min = new fabric.Point(Math.min(a.x, b.x), Math.min(a.y, b.y));
-          max = new fabric.Point(Math.max(a.x, b.x), Math.max(a.y, b.y));
-        }
-        else {
-          min.setXY(Math.min(min.x, a.x, b.x), Math.min(min.y, a.y, b.y));
-          max.setXY(Math.max(max.x, a.x, b.x), Math.max(max.y, a.y, b.y));
-        }
-      });
-
-      var size = max.subtract(min),
-          relativeCenter = ignoreOffset ? size.scalarDivide(2) : min.midPointFrom(max),
-          //  we send `relativeCenter` up to group's containing plane
-          offset = transformPoint(min, this.calcOwnMatrix()),
-          center = transformPoint(relativeCenter, this.calcOwnMatrix());
-
-      return {
-        offsetX: offset.x,
-        offsetY: offset.y,
-        centerX: center.x,
-        centerY: center.y,
-        width: size.x,
-        height: size.y,
-      };
-    },
-
-    /**
-     * Hook that is called once layout has completed.
-     * Provided for layout customization, override if necessary.
-     * Complements `getLayoutStrategyResult`, which is called at the beginning of layout.
-     * @public
-     * @param {LayoutContext} context layout context
-     * @param {LayoutResult} result layout result
-     */
-    onLayout: function (/* context, result */) {
-      //  override by subclass
->>>>>>> cc363129
     },
 
     dispose: function () {
@@ -1175,7 +883,6 @@
      * @param {string[]} [propertiesToInclude] Any properties that you might want to additionally include in the output
      * @returns {fabric.Object[]} serialized objects
      */
-<<<<<<< HEAD
     _createSVGBgRect: function (reviver) {
       if (!this.backgroundColor) {
         return '';
@@ -1186,49 +893,6 @@
       return fillStroke.join('');
     },
 
-=======
-    __serializeObjects: function (method, propertiesToInclude) {
-      var _includeDefaultValues = this.includeDefaultValues;
-      return this._objects
-        .filter(function (obj) {
-          return !obj.excludeFromExport;
-        })
-        .map(function (obj) {
-          var originalDefaults = obj.includeDefaultValues;
-          obj.includeDefaultValues = _includeDefaultValues;
-          var data = obj[method || 'toObject'](propertiesToInclude);
-          obj.includeDefaultValues = originalDefaults;
-          //delete data.version;
-          return data;
-        });
-    },
-
-    /**
-     * Returns object representation of an instance
-     * @param {string[]} [propertiesToInclude] Any properties that you might want to additionally include in the output
-     * @return {Object} object representation of an instance
-     */
-    toObject: function (propertiesToInclude) {
-      var obj = this.callSuper('toObject', ['layout', 'subTargetCheck', 'interactive'].concat(propertiesToInclude));
-      obj.objects = this.__serializeObjects('toObject', propertiesToInclude);
-      return obj;
-    },
-
-    toString: function () {
-      return '#<fabric.Group: (' + this.complexity() + ')>';
-    },
-
-    dispose: function () {
-      this._activeObjects = [];
-      this.forEachObject(function (object) {
-        this._watchObject(false, object);
-        object.dispose && object.dispose();
-      }, this);
-    },
-
-    /* _TO_SVG_START_ */
-
->>>>>>> cc363129
     /**
      * Returns svg representation of an instance
      * @param {Function} [reviver] Method for further parsing of svg representation.
@@ -1236,11 +900,8 @@
      */
     _toSVG: function (reviver) {
       var svgString = ['<g ', 'COMMON_PARTS', ' >\n'];
-<<<<<<< HEAD
       var bg = this._createSVGBgRect(reviver);
       bg && svgString.push('\t\t', bg);
-=======
->>>>>>> cc363129
       for (var i = 0, len = this._objects.length; i < len; i++) {
         svgString.push('\t\t', this._objects[i].toSVG(reviver));
       }
@@ -1270,11 +931,8 @@
      */
     toClipPathSVG: function (reviver) {
       var svgString = [];
-<<<<<<< HEAD
       var bg = this._createSVGBgRect(reviver);
       bg && svgString.push('\t', bg);
-=======
->>>>>>> cc363129
       for (var i = 0, len = this._objects.length; i < len; i++) {
         svgString.push('\t', this._objects[i].toClipPathSVG(reviver));
       }
