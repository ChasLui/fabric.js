--- conflicted
+++ resolved
@@ -532,13 +532,10 @@
         //  reject layout requests before initialization layout
         return;
       }
-<<<<<<< HEAD
       else if (context.type === 'progress' && this._layoutInProgress) {
         //  prevent circular calls
         return;
       }
-=======
->>>>>>> dffe340a
       var options = isFirstLayout && context.options;
       var initialTransform = options && {
         angle: options.angle || 0,
@@ -567,26 +564,12 @@
         }
         //  adjust objects to account for new center
         !context.objectsRelativeToGroup && this.forEachObject(function (object) {
-<<<<<<< HEAD
-          object.group === this && this._adjustObjectPosition(object, diff);
-        }, this);
-        //  clip path as well
-        !isFirstLayout && this.layout !== 'clip-path' && this.clipPath && !this.clipPath.absolutePositioned
-          && this._adjustObjectPosition(this.clipPath, diff);
-        if (!newCenter.eq(center) || initialTransform) {
-          //  set position
-          this.setPositionByOrigin(newCenter, 'center', 'center');
-          initialTransform && this.set(initialTransform);
-          this.setCoords();
-        }
-        this._layoutInProgress = false;
-=======
-          this._adjustObjectPosition(object, diff, objectsSetCoords);
+          object.group === this && this._adjustObjectPosition(object, diff, objectsSetCoords);
         }, this);
         //  clip path as well
         !isFirstLayout && this.layout !== 'clip-path' && this.clipPath && !this.clipPath.absolutePositioned
           && this._adjustObjectPosition(this.clipPath, diff, objectsSetCoords);
->>>>>>> dffe340a
+        this._layoutInProgress = false;
       }
       else if (isFirstLayout) {
         //  fill `result` with initial values for the layout hook
