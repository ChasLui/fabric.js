--- conflicted
+++ resolved
@@ -461,7 +461,6 @@
 
     /**
      * @override
-     * @return {Boolean}
      */
     setCoords: function () {
       this.callSuper('setCoords');
@@ -560,17 +559,7 @@
         }, this);
         //  clip path as well
         !isFirstLayout && this.layout !== 'clip-path' && this.clipPath && !this.clipPath.absolutePositioned
-<<<<<<< HEAD
           && this._adjustObjectPosition(this.clipPath, diff, objectsSetCoords);
-=======
-          && this._adjustObjectPosition(this.clipPath, diff);
-        if (!newCenter.eq(center) || initialTransform) {
-          //  set position
-          this.setPositionByOrigin(newCenter, 'center', 'center');
-          initialTransform && this.set(initialTransform);
-          this.setCoords();
-        }
->>>>>>> 21003c7a
       }
       else if (isFirstLayout) {
         //  fill `result` with initial values for the layout hook
