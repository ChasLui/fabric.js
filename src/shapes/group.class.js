--- conflicted
+++ resolved
@@ -733,21 +733,6 @@
    * @private
    * @static
    * @memberOf fabric.Group
-<<<<<<< HEAD
-   * @param {Object} object Object to create an instance from
-   * @param {(objects: fabric.Object[], options?: Object) => any} [callback]
-   */
-  fabric.Group._fromObject = function (object, callback) {
-    var objects = object.objects,
-        options = clone(object, true);
-    delete options.objects;
-    fabric.util.enlivenObjects(objects, function (enlivenedObjects) {
-      fabric.util.enlivenObjects([object.clipPath], function (enlivedClipPath) {
-        var options = clone(object, true);
-        options.clipPath = enlivedClipPath[0];
-        delete options.objects;
-        callback && callback(enlivenedObjects, options);
-=======
    * @param {Object} object Object to create a group from
    * @returns {Promise<fabric.Group>}
    */
@@ -755,11 +740,11 @@
     var objects = object.objects || [],
         options = fabric.util.object.clone(object, true);
     delete options.objects;
-    return fabric.util.enlivenObjects(objects).then(function (enlivenedObjects) {
-      return fabric.util.enlivenObjectEnlivables(options).then(function(enlivedProps) {
-        return new fabric.Group(enlivenedObjects, Object.assign(options, enlivedProps), true);
->>>>>>> 70943e72
-      });
+    return Promise.all([
+      fabric.util.enlivenObjects(objects),
+      fabric.util.enlivenObjectEnlivables(options)
+    ]).then(function (enlivened) {
+      return new fabric.Group(enlivened[0], Object.assign(options, enlivened[1]), true);
     });
   };
 
