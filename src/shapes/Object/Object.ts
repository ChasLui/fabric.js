--- conflicted
+++ resolved
@@ -1,10 +1,7 @@
 // @ts-nocheck
-<<<<<<< HEAD
-import { fabric } from '../../../HEADER';
-import type { Eraser } from '../../brushes';
-=======
+
+import type { Eraser } from '../../brushes/Eraser';
 import { getEnv } from '../../env';
->>>>>>> b750eee9
 import { cache } from '../../cache';
 import { config } from '../../config';
 import { ALIASING_LIMIT, iMatrix, VERSION } from '../../constants';
@@ -37,13 +34,10 @@
 import { pick } from '../../util/misc/pick';
 import { toFixed } from '../../util/misc/toFixed';
 import type { Group } from '../group.class';
-<<<<<<< HEAD
 import { AnimatableObject } from './AnimatableObject';
-=======
 import { StaticCanvas } from '../../canvas/static_canvas.class';
 import { isTextObject } from '../../util/types';
 import { Image } from '../image.class';
->>>>>>> b750eee9
 
 export type TCachedFabricObject = FabricObject &
   Required<
