import { Point } from '../../Point';
import type { AssertKeys, TCornerPoint, TDegree, TMat2D } from '../../typedefs';
import { FabricObject } from './Object';
import { degreesToRadians } from '../../util/misc/radiansDegreesConversion';
import {
  calcRotateMatrix,
  multiplyTransformMatrices,
  qrDecompose,
  TQrDecomposeOut,
} from '../../util/misc/matrix';
import type { Control } from '../../controls/Control';
import { sizeAfterTransform } from '../../util/misc/objectTransforms';
import { ObjectEvents, TPointerEvent } from '../../EventTypeDefs';
import type { Canvas } from '../../canvas/Canvas';
import type { ControlRenderingStyleOverride } from '../../controls/controlRendering';
import { FabricObjectProps } from './types/FabricObjectProps';
import { TFabricObjectProps, SerializedObjectProps } from './types';

type TOCoord = Point & {
  corner: TCornerPoint;
  touchCorner: TCornerPoint;
};

type TControlSet = Record<string, Control>;

type TBorderRenderingStyleOverride = Partial<
  Pick<InteractiveFabricObject, 'borderColor' | 'borderDashArray'>
>;

type TStyleOverride = ControlRenderingStyleOverride &
  TBorderRenderingStyleOverride &
  Partial<
    Pick<InteractiveFabricObject, 'hasBorders' | 'hasControls'> & {
      forActiveSelection: boolean;
    }
  >;

export interface DragMethods {
  shouldStartDragging(): boolean;
  onDragStart(e: DragEvent): boolean;
}

export type FabricObjectWithDragSupport = InteractiveFabricObject & DragMethods;

export class InteractiveFabricObject<
    Props extends TFabricObjectProps = Partial<FabricObjectProps>,
    SProps extends SerializedObjectProps = SerializedObjectProps,
    EventSpec extends ObjectEvents = ObjectEvents
  >
  extends FabricObject<Props, SProps, EventSpec>
  implements FabricObjectProps
{
  declare noScaleCache: boolean;
  declare centeredScaling: false;

  declare snapAngle?: TDegree;
  declare snapThreshold?: TDegree;
  declare centeredRotation: true;

  declare lockMovementX: boolean;
  declare lockMovementY: boolean;
  declare lockRotation: boolean;
  declare lockScalingX: boolean;
  declare lockScalingY: boolean;
  declare lockSkewingX: boolean;
  declare lockSkewingY: boolean;
  declare lockScalingFlip: boolean;

  declare cornerSize: number;
  declare touchCornerSize: number;
  declare transparentCorners: boolean;
  declare cornerColor: string;
  declare cornerStrokeColor: string;
  declare cornerStyle: 'rect' | 'circle';
  declare cornerDashArray: number[] | null;
  declare hasControls: boolean;

  declare borderColor: string;
  declare borderDashArray: number[] | null;
  declare borderOpacityWhenMoving: number;
  declare borderScaleFactor: number;
  declare hasBorders: boolean;
  declare selectionBackgroundColor: string;

  declare selectable: boolean;
  declare evented: boolean;
  declare perPixelTargetFind: boolean;
  declare activeOn: 'down' | 'up';

  declare hoverCursor: CSSStyleDeclaration['cursor'] | null;
  declare moveCursor: CSSStyleDeclaration['cursor'] | null;

  /**
   * Describe object's corner position in canvas element coordinates.
   * properties are depending on control keys and padding the main controls.
   * each property is an object with x, y and corner.
   * The `corner` property contains in a similar manner the 4 points of the
   * interactive area of the corner.
   * The coordinates depends from the controls positionHandler and are used
   * to draw and locate controls
   */
  declare oCoords: Record<string, TOCoord>;

  /**
   * keeps the value of the last hovered corner during mouse move.
   * 0 is no corner, or 'mt', 'ml', 'mtr' etc..
   * It should be private, but there is no harm in using it as
   * a read-only property.
   * this isn't cleaned automatically. Non selected objects may have wrong values
   * @type [string]
   */
  declare __corner?: string;

  /**
   * a map of control visibility for this object.
   * this was left when controls were introduced to not break the api too much
   * this takes priority over the generic control visibility
   */
  declare _controlsVisibility: Record<string, boolean>;

  /**
   * holds the controls for the object.
   * controls are added by default_controls.js
   */
  declare controls: TControlSet;

  /**
   * internal boolean to signal the code that the object is
   * part of the move action.
   */
  declare isMoving?: boolean;

  /**
   * A boolean used from the gesture module to keep tracking of a scaling
   * action when there is no scaling transform in place.
   * This is an edge case and is used twice in all codebase.
   * Probably added to keep track of some performance issues
   * @TODO use git blame to investigate why it was added
   * DON'T USE IT. WE WILL TRY TO REMOVE IT
   */
  declare _scaling?: boolean;

  declare canvas?: Canvas;

  /**
   * Update width and height of the canvas for cache
   * returns true or false if canvas needed resize.
   * @private
   * @return {Boolean} true if the canvas has been resized
   */
  _updateCacheCanvas() {
    const targetCanvas = this.canvas;
    if (this.noScaleCache && targetCanvas && targetCanvas._currentTransform) {
<<<<<<< HEAD
      const { target, action } = targetCanvas._currentTransform;
      if (
        this === (target as InteractiveFabricObject) &&
        action.startsWith('scale')
      ) {
=======
      const target = targetCanvas._currentTransform.target,
        action = targetCanvas._currentTransform.action;
      if (this === (target as unknown as this) && action.startsWith('scale')) {
>>>>>>> 38464ffd
        return false;
      }
    }
    return super._updateCacheCanvas();
  }

  /**
   * Determines which corner is under the mouse cursor, represented by `pointer`.
   * This function is return a corner only if the object is the active one.
   * This is done to avoid selecting corner of non active object and activating transformations
   * rather than drag action. The default behavior of fabricJS is that if you want to transform
   * an object, first you select it to show the control set
   * @private
   * @param {Object} pointer The pointer indicating the mouse position
   * @param {boolean} forTouch indicates if we are looking for interaction area with a touch action
   * @return {String} corner code (tl, tr, bl, br, etc.), or an empty string if nothing is found.
   */
  _findTargetCorner(pointer: Point, forTouch = false): string {
    if (
      !this.hasControls ||
      !this.canvas ||
      (this.canvas._activeObject as unknown as this) !== this
    ) {
      return '';
    }

    this.__corner = undefined;
    // had to keep the reverse loop because was breaking tests
    const cornerEntries = Object.entries(this.oCoords);
    for (let i = cornerEntries.length - 1; i >= 0; i--) {
      const [cornerKey, corner] = cornerEntries[i];
      if (!this.isControlVisible(cornerKey)) {
        continue;
      }
      const lines = this._getImageLines(
        forTouch ? corner.touchCorner : corner.corner
      );
      const xPoints = this._findCrossPoints(pointer, lines);
      if (xPoints !== 0 && xPoints % 2 === 1) {
        this.__corner = cornerKey;
        return cornerKey;
      }
      // // debugging
      //
      // this.canvas.contextTop.fillRect(lines.bottomline.d.x, lines.bottomline.d.y, 2, 2);
      // this.canvas.contextTop.fillRect(lines.bottomline.o.x, lines.bottomline.o.y, 2, 2);
      //
      // this.canvas.contextTop.fillRect(lines.leftline.d.x, lines.leftline.d.y, 2, 2);
      // this.canvas.contextTop.fillRect(lines.leftline.o.x, lines.leftline.o.y, 2, 2);
      //
      // this.canvas.contextTop.fillRect(lines.topline.d.x, lines.topline.d.y, 2, 2);
      // this.canvas.contextTop.fillRect(lines.topline.o.x, lines.topline.o.y, 2, 2);
      //
      // this.canvas.contextTop.fillRect(lines.rightline.d.x, lines.rightline.d.y, 2, 2);
      // this.canvas.contextTop.fillRect(lines.rightline.o.x, lines.rightline.o.y, 2, 2);
    }
    return '';
  }

  /**
   * Calculates the coordinates of the center of each control plus the corners of the control itself
   * This basically just delegates to each control positionHandler
   * WARNING: changing what is passed to positionHandler is a breaking change, since position handler
   * is a public api and should be done just if extremely necessary
   * @return {Record<string, TOCoord>}
   */
  calcOCoords(): Record<string, TOCoord> {
    const vpt = this.getViewportTransform(),
      center = this.getCenterPoint(),
      tMatrix = [1, 0, 0, 1, center.x, center.y] as TMat2D,
      rMatrix = calcRotateMatrix({
        angle: this.getTotalAngle() - (!!this.group && this.flipX ? 180 : 0),
      }),
      positionMatrix = multiplyTransformMatrices(tMatrix, rMatrix),
      startMatrix = multiplyTransformMatrices(vpt, positionMatrix),
      finalMatrix = multiplyTransformMatrices(startMatrix, [
        1 / vpt[0],
        0,
        0,
        1 / vpt[3],
        0,
        0,
      ]),
      transformOptions = this.group
        ? qrDecompose(this.calcTransformMatrix())
        : undefined,
      dim = this._calculateCurrentDimensions(transformOptions),
      coords: Record<string, TOCoord> = {};

    this.forEachControl((control, key) => {
      const position = control.positionHandler(dim, finalMatrix, this, control);
      // coords[key] are sometimes used as points. Those are points to which we add
      // the property corner and touchCorner from `_calcCornerCoords`.
      // don't remove this assign for an object spread.
      coords[key] = Object.assign(
        position,
        this._calcCornerCoords(control, position)
      );
    });

    // debug code
    /*
      const canvas = this.canvas;
      setTimeout(function () {
      if (!canvas) return;
        canvas.contextTop.clearRect(0, 0, 700, 700);
        canvas.contextTop.fillStyle = 'green';
        Object.keys(coords).forEach(function(key) {
          const control = coords[key];
          canvas.contextTop.fillRect(control.x, control.y, 3, 3);
        });
      } 50);
    */
    return coords;
  }

  /**
   * Sets the coordinates that determine the interaction area of each control
   * note: if we would switch to ROUND corner area, all of this would disappear.
   * everything would resolve to a single point and a pythagorean theorem for the distance
   * @todo evaluate simplification of code switching to circle interaction area at runtime
   * @private
   */
  private _calcCornerCoords(control: Control, position: Point) {
    const corner = control.calcCornerCoords(
      this.angle,
      this.cornerSize,
      position.x,
      position.y,
      false
    );
    const touchCorner = control.calcCornerCoords(
      this.angle,
      this.touchCornerSize,
      position.x,
      position.y,
      true
    );
    return { corner, touchCorner };
  }

  /**
   * Sets corner and controls position coordinates based on current angle, width and height, left and top.
   * oCoords are used to find the corners
   * aCoords are used to quickly find an object on the canvas
   * lineCoords are used to quickly find object during pointer events.
   * See {@link https://github.com/fabricjs/fabric.js/wiki/When-to-call-setCoords} and {@link http://fabricjs.com/fabric-gotchas}
   * @return {void}
   */
  setCoords(): void {
    super.setCoords();
    // set coordinates of the draggable boxes in the corners used to scale/rotate the image
    this.oCoords = this.calcOCoords();
  }

  /**
   * Calls a function for each control. The function gets called,
   * with the control, the control's key and the object that is calling the iterator
   * @param {Function} fn function to iterate over the controls over
   */
  forEachControl(
    fn: (
      control: Control,
      key: string,
      fabricObject: InteractiveFabricObject
    ) => any
  ) {
    for (const i in this.controls) {
      fn(this.controls[i], i, this);
    }
  }

  /**
   * Draws a colored layer behind the object, inside its selection borders.
   * Requires public options: padding, selectionBackgroundColor
   * this function is called when the context is transformed
   * has checks to be skipped when the object is on a staticCanvas
   * @todo evaluate if make this disappear in favor of a pre-render hook for objects
   * this was added by Andrea Bogazzi to make possible some feature for work reasons
   * it seemed a good option, now is an edge case
   * @param {CanvasRenderingContext2D} ctx Context to draw on
   */
  drawSelectionBackground(ctx: CanvasRenderingContext2D): void {
    if (
      !this.selectionBackgroundColor ||
      (this.canvas && !this.canvas.interactive) ||
      (this.canvas && (this.canvas._activeObject as unknown as this) !== this)
    ) {
      return;
    }
    ctx.save();
    const center = this.getRelativeCenterPoint(),
      wh = this._calculateCurrentDimensions(),
      vpt = this.getViewportTransform();
    ctx.translate(center.x, center.y);
    ctx.scale(1 / vpt[0], 1 / vpt[3]);
    ctx.rotate(degreesToRadians(this.angle));
    ctx.fillStyle = this.selectionBackgroundColor;
    ctx.fillRect(-wh.x / 2, -wh.y / 2, wh.x, wh.y);
    ctx.restore();
  }

  /**
   * @public override this function in order to customize the drawing of the control box, e.g. rounded corners, different border style.
   * @param {CanvasRenderingContext2D} ctx ctx is rotated and translated so that (0,0) is at object's center
   * @param {Point} size the control box size used
   */
  strokeBorders(ctx: CanvasRenderingContext2D, size: Point): void {
    ctx.strokeRect(-size.x / 2, -size.y / 2, size.x, size.y);
  }

  /**
   * @private
   * @param {CanvasRenderingContext2D} ctx Context to draw on
   * @param {Point} size
   * @param {TStyleOverride} styleOverride object to override the object style
   */
  _drawBorders(
    ctx: CanvasRenderingContext2D,
    size: Point,
    styleOverride: TStyleOverride = {}
  ): void {
    const options = {
      hasControls: this.hasControls,
      borderColor: this.borderColor,
      borderDashArray: this.borderDashArray,
      ...styleOverride,
    };
    ctx.save();
    ctx.strokeStyle = options.borderColor;
    this._setLineDash(ctx, options.borderDashArray);
    this.strokeBorders(ctx, size);
    options.hasControls && this.drawControlsConnectingLines(ctx, size);
    ctx.restore();
  }

  /**
   * Renders controls and borders for the object
   * the context here is not transformed
   * @todo move to interactivity
   * @param {CanvasRenderingContext2D} ctx Context to render on
   * @param {TStyleOverride} [styleOverride] properties to override the object style
   */
  _renderControls(
    ctx: CanvasRenderingContext2D,
    styleOverride: TStyleOverride = {}
  ) {
    const { hasBorders, hasControls } = this;
    const styleOptions = {
      hasBorders,
      hasControls,
      ...styleOverride,
    };
    const vpt = this.getViewportTransform(),
      shouldDrawBorders = styleOptions.hasBorders,
      shouldDrawControls = styleOptions.hasControls;
    const matrix = multiplyTransformMatrices(vpt, this.calcTransformMatrix());
    const options = qrDecompose(matrix);
    ctx.save();
    ctx.translate(options.translateX, options.translateY);
    ctx.lineWidth = 1 * this.borderScaleFactor;
    if (!this.group) {
      ctx.globalAlpha = this.isMoving ? this.borderOpacityWhenMoving : 1;
    }
    if (this.flipX) {
      options.angle -= 180;
    }
    ctx.rotate(degreesToRadians(this.group ? options.angle : this.angle));
    shouldDrawBorders && this.drawBorders(ctx, options, styleOverride);
    shouldDrawControls && this.drawControls(ctx, styleOverride);
    ctx.restore();
  }

  /**
   * Draws borders of an object's bounding box.
   * Requires public properties: width, height
   * Requires public options: padding, borderColor
   * @param {CanvasRenderingContext2D} ctx Context to draw on
   * @param {object} options object representing current object parameters
   * @param {TStyleOverride} [styleOverride] object to override the object style
   */
  drawBorders(
    ctx: CanvasRenderingContext2D,
    options: TQrDecomposeOut,
    styleOverride: TStyleOverride
  ): void {
    let size;
    if ((styleOverride && styleOverride.forActiveSelection) || this.group) {
      const bbox = sizeAfterTransform(this.width, this.height, options),
        stroke = (
          this.strokeUniform
            ? new Point().scalarAdd(this.canvas ? this.canvas.getZoom() : 1)
            : // this is extremely confusing. options comes from the upper function
              // and is the qrDecompose of a matrix that takes in account zoom too
              new Point(options.scaleX, options.scaleY)
        ).scalarMultiply(this.strokeWidth);
      size = bbox.add(stroke).scalarAdd(this.borderScaleFactor);
    } else {
      size = this._calculateCurrentDimensions().scalarAdd(
        this.borderScaleFactor
      );
    }
    this._drawBorders(ctx, size, styleOverride);
  }

  /**
   * Draws lines from a borders of an object's bounding box to controls that have `withConnection` property set.
   * Requires public properties: width, height
   * Requires public options: padding, borderColor
   * @param {CanvasRenderingContext2D} ctx Context to draw on
   * @param {Point} size object size x = width, y = height
   */
  drawControlsConnectingLines(
    ctx: CanvasRenderingContext2D,
    size: Point
  ): void {
    let shouldStroke = false;

    ctx.beginPath();
    this.forEachControl((control, key) => {
      // in this moment, the ctx is centered on the object.
      // width and height of the above function are the size of the bbox.
      if (control.withConnection && control.getVisibility(this, key)) {
        // reset movement for each control
        shouldStroke = true;
        ctx.moveTo(control.x * size.x, control.y * size.y);
        ctx.lineTo(
          control.x * size.x + control.offsetX,
          control.y * size.y + control.offsetY
        );
      }
    });
    shouldStroke && ctx.stroke();
  }

  /**
   * Draws corners of an object's bounding box.
   * Requires public properties: width, height
   * Requires public options: cornerSize, padding
   * @param {CanvasRenderingContext2D} ctx Context to draw on
   * @param {ControlRenderingStyleOverride} styleOverride object to override the object style
   */
  drawControls(
    ctx: CanvasRenderingContext2D,
    styleOverride: ControlRenderingStyleOverride = {}
  ) {
    ctx.save();
    const retinaScaling = this.getCanvasRetinaScaling();
    const { cornerStrokeColor, cornerDashArray, cornerColor } = this;
    const options = {
      cornerStrokeColor,
      cornerDashArray,
      cornerColor,
      ...styleOverride,
    };
    ctx.setTransform(retinaScaling, 0, 0, retinaScaling, 0, 0);
    ctx.strokeStyle = ctx.fillStyle = options.cornerColor;
    if (!this.transparentCorners) {
      ctx.strokeStyle = options.cornerStrokeColor;
    }
    this._setLineDash(ctx, options.cornerDashArray);
    this.setCoords();
    this.forEachControl((control, key) => {
      if (control.getVisibility(this, key)) {
        const p = this.oCoords[key];
        control.render(ctx, p.x, p.y, options, this);
      }
    });
    ctx.restore();
  }

  /**
   * Returns true if the specified control is visible, false otherwise.
   * @param {string} controlKey The key of the control. Possible values are usually 'tl', 'tr', 'br', 'bl', 'ml', 'mt', 'mr', 'mb', 'mtr',
   * but since the control api allow for any control name, can be any string.
   * @returns {boolean} true if the specified control is visible, false otherwise
   */
  isControlVisible(controlKey: string): boolean {
    return (
      this.controls[controlKey] &&
      this.controls[controlKey].getVisibility(this, controlKey)
    );
  }

  /**
   * Sets the visibility of the specified control.
   * please do not use.
   * @param {String} controlKey The key of the control. Possible values are 'tl', 'tr', 'br', 'bl', 'ml', 'mt', 'mr', 'mb', 'mtr'.
   * but since the control api allow for any control name, can be any string.
   * @param {Boolean} visible true to set the specified control visible, false otherwise
   * @todo discuss this overlap of priority here with the team. Andrea Bogazzi for details
   */
  setControlVisible(controlKey: string, visible: boolean) {
    if (!this._controlsVisibility) {
      this._controlsVisibility = {};
    }
    this._controlsVisibility[controlKey] = visible;
  }

  /**
   * Sets the visibility state of object controls, this is just a bulk option for setControlVisible;
   * @param {Record<string, boolean>} [options] with an optional key per control
   * example: {Boolean} [options.bl] true to enable the bottom-left control, false to disable it
   */
  setControlsVisibility(options: Record<string, boolean> = {}) {
    Object.entries(options).forEach(([controlKey, visibility]) =>
      this.setControlVisible(controlKey, visibility)
    );
  }

  /**
   * Clears the canvas.contextTop in a specific area that corresponds to the object's bounding box
   * that is in the canvas.contextContainer.
   * This function is used to clear pieces of contextTop where we render ephemeral effects on top of the object.
   * Example: blinking cursor text selection, drag effects.
   * @todo discuss swapping restoreManually with a renderCallback, but think of async issues
   * @param {Boolean} [restoreManually] When true won't restore the context after clear, in order to draw something else.
   * @return {CanvasRenderingContext2D|undefined} canvas.contextTop that is either still transformed
   * with the object transformMatrix, or restored to neutral transform
   */
  clearContextTop(
    restoreManually?: boolean
  ): CanvasRenderingContext2D | undefined {
    if (!this.canvas) {
      return;
    }
    const ctx = this.canvas.contextTop;
    if (!ctx) {
      return;
    }
    const v = this.canvas.viewportTransform;
    ctx.save();
    ctx.transform(v[0], v[1], v[2], v[3], v[4], v[5]);
    this.transform(ctx);
    // we add 4 pixel, to be sure to do not leave any pixel out
    const width = this.width + 4,
      height = this.height + 4;
    ctx.clearRect(-width / 2, -height / 2, width, height);

    restoreManually || ctx.restore();
    return ctx;
  }

  /**
   * This callback function is called every time _discardActiveObject or _setActiveObject
   * try to to deselect this object. If the function returns true, the process is cancelled
   * @param {Object} [options] options sent from the upper functions
   * @param {TPointerEvent} [options.e] event if the process is generated by an event
   * @param {FabricObject} [options.object] next object we are setting as active, and reason why
   * this is being deselected

   */
  onDeselect(options?: { e?: TPointerEvent; object?: FabricObject }): boolean {
    // implemented by sub-classes, as needed.
    return false;
  }

  /**
   * This callback function is called every time _discardActiveObject or _setActiveObject
   * try to to select this object. If the function returns true, the process is cancelled
   * @param {Object} [options] options sent from the upper functions
   * @param {Event} [options.e] event if the process is generated by an event
   */
  onSelect(options?: { e?: TPointerEvent }): boolean {
    // implemented by sub-classes, as needed.
    return false;
  }

  /**
   * Override to customize drag and drop behavior
   * return true if the object currently dragged can be dropped on the target
   * @public
   * @param {DragEvent} e
   * @returns {boolean}
   */
  canDrop(e: DragEvent): boolean {
    return false;
  }

  /**
   * Override to customize drag and drop behavior
   * render a specific effect when an object is the source of a drag event
   * example: render the selection status for the part of text that is being dragged from a text object
   * @public
   * @param {DragEvent} e
   * @returns {boolean}
   */
  renderDragSourceEffect(this: AssertKeys<this, 'canvas'>, e: DragEvent) {
    // for subclasses
  }

  /**
   * Override to customize drag and drop behavior
   * render a specific effect when an object is the target of a drag event
   * used to show that the underly object can receive a drop, or to show how the
   * object will change when dropping. example: show the cursor where the text is about to be dropped
   * @public
   * @param {DragEvent} e
   * @returns {boolean}
   */
  renderDropTargetEffect(this: AssertKeys<this, 'canvas'>, e: DragEvent) {
    // for subclasses
  }
}<|MERGE_RESOLUTION|>--- conflicted
+++ resolved
@@ -151,17 +151,8 @@
   _updateCacheCanvas() {
     const targetCanvas = this.canvas;
     if (this.noScaleCache && targetCanvas && targetCanvas._currentTransform) {
-<<<<<<< HEAD
       const { target, action } = targetCanvas._currentTransform;
-      if (
-        this === (target as InteractiveFabricObject) &&
-        action.startsWith('scale')
-      ) {
-=======
-      const target = targetCanvas._currentTransform.target,
-        action = targetCanvas._currentTransform.action;
       if (this === (target as unknown as this) && action.startsWith('scale')) {
->>>>>>> 38464ffd
         return false;
       }
     }
