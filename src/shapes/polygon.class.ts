import { fabric } from '../../HEADER';
import { TClassProperties } from '../typedefs';
import { classRegistry } from '../util/class_registry';
<<<<<<< HEAD
import { FabricObject } from './object.class';
import {
  polyFromElement,
  Polyline,
  polylineDefaultValues,
} from './polyline.class';
=======
import { Polyline, polylineDefaultValues } from './polyline.class';
>>>>>>> b7feb324

export class Polygon extends Polyline {
  protected isOpen() {
    return false;
  }
}

export const polygonDefaultValues: Partial<TClassProperties<Polygon>> = {
  ...polylineDefaultValues,
  type: 'polygon',
};

Object.assign(Polygon.prototype, polygonDefaultValues);

classRegistry.setClass(Polygon);
<<<<<<< HEAD
=======
classRegistry.setSVGClass(Polygon);
>>>>>>> b7feb324

/** @todo TODO_JS_MIGRATION remove next line after refactoring build */
fabric.Polygon = Polygon;<|MERGE_RESOLUTION|>--- conflicted
+++ resolved
@@ -1,16 +1,7 @@
 import { fabric } from '../../HEADER';
 import { TClassProperties } from '../typedefs';
 import { classRegistry } from '../util/class_registry';
-<<<<<<< HEAD
-import { FabricObject } from './object.class';
-import {
-  polyFromElement,
-  Polyline,
-  polylineDefaultValues,
-} from './polyline.class';
-=======
 import { Polyline, polylineDefaultValues } from './polyline.class';
->>>>>>> b7feb324
 
 export class Polygon extends Polyline {
   protected isOpen() {
@@ -26,10 +17,6 @@
 Object.assign(Polygon.prototype, polygonDefaultValues);
 
 classRegistry.setClass(Polygon);
-<<<<<<< HEAD
-=======
-classRegistry.setSVGClass(Polygon);
->>>>>>> b7feb324
 
 /** @todo TODO_JS_MIGRATION remove next line after refactoring build */
 fabric.Polygon = Polygon;