--- conflicted
+++ resolved
@@ -1,13 +1,9 @@
-<<<<<<< HEAD
-import { fabric } from '../../HEADER';
 import { halfPI, twoMathPi } from '../constants';
 import { Point } from '../point.class';
-=======
->>>>>>> 0bc63dc2
 import { TClassProperties } from '../typedefs';
+import { classRegistry } from '../util/class_registry';
 import { cos } from '../util/misc/cos';
 import { sin } from '../util/misc/sin';
-import { classRegistry } from '../util/class_registry';
 import { Polyline, polylineDefaultValues } from './polyline.class';
 
 export class Polygon extends Polyline {
