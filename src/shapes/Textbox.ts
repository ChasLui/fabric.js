--- conflicted
+++ resolved
@@ -4,11 +4,7 @@
 import { classRegistry } from '../ClassRegistry';
 import { createTextboxDefaultControls } from '../controls/commonControls';
 import { JUSTIFY } from './Text/constants';
-<<<<<<< HEAD
-=======
-import type { TextStyleDeclaration } from './Text/StyledText';
-
->>>>>>> d0d98dbf
+
 // @TODO: Many things here are configuration related and shouldn't be on the class nor prototype
 // regexes, list of properties that are not suppose to change by instances, magic consts.
 // this will be a separated effort
