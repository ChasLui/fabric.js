import { Canvas } from '../../canvas/Canvas';
import type { ITextEvents } from './ITextBehavior';
import { ITextClickBehavior } from './ITextClickBehavior';
import {
  ctrlKeysMapDown,
  ctrlKeysMapUp,
  keysMap,
  keysMapRtl,
} from './constants';
import { classRegistry } from '../../ClassRegistry';
import type { SerializedTextProps, TextProps } from '../Text/Text';
import {
  JUSTIFY,
  JUSTIFY_CENTER,
  JUSTIFY_LEFT,
  JUSTIFY_RIGHT,
} from '../Text/constants';
import { CENTER, LEFT, RIGHT } from '../../constants';

type CursorBoundaries = {
  left: number;
  top: number;
  leftOffset: number;
  topOffset: number;
};

export const iTextDefaultValues = {
  selectionStart: 0,
  selectionEnd: 0,
  selectionColor: 'rgba(17,119,255,0.3)',
  isEditing: false,
  editable: true,
  editingBorderColor: 'rgba(102,153,255,0.25)',
  cursorWidth: 2,
  cursorColor: '',
  cursorDelay: 1000,
  cursorDuration: 600,
  caching: true,
  hiddenTextareaContainer: null,
  _selectionDirection: null,
  _reSpace: /\s|\r?\n/,
  inCompositionMode: false,
  keysMap,
  keysMapRtl,
  ctrlKeysMapDown,
  ctrlKeysMapUp,
};

// @TODO this is not complete
interface UniqueITextProps {
  selectionStart: number;
  selectionEnd: number;
}

export interface SerializedITextProps
  extends SerializedTextProps,
    UniqueITextProps {}

export interface ITextProps extends TextProps, UniqueITextProps {}

/**
 * @fires changed
 * @fires selection:changed
 * @fires editing:entered
 * @fires editing:exited
 * @fires dragstart
 * @fires drag drag event firing on the drag source
 * @fires dragend
 * @fires copy
 * @fires cut
 * @fires paste
 *
 * #### Supported key combinations
 * ```
 *   Move cursor:                    left, right, up, down
 *   Select character:               shift + left, shift + right
 *   Select text vertically:         shift + up, shift + down
 *   Move cursor by word:            alt + left, alt + right
 *   Select words:                   shift + alt + left, shift + alt + right
 *   Move cursor to line start/end:  cmd + left, cmd + right or home, end
 *   Select till start/end of line:  cmd + shift + left, cmd + shift + right or shift + home, shift + end
 *   Jump to start/end of text:      cmd + up, cmd + down
 *   Select till start/end of text:  cmd + shift + up, cmd + shift + down or shift + pgUp, shift + pgDown
 *   Delete character:               backspace
 *   Delete word:                    alt + backspace
 *   Delete line:                    cmd + backspace
 *   Forward delete:                 delete
 *   Copy text:                      ctrl/cmd + c
 *   Paste text:                     ctrl/cmd + v
 *   Cut text:                       ctrl/cmd + x
 *   Select entire text:             ctrl/cmd + a
 *   Quit editing                    tab or esc
 * ```
 *
 * #### Supported mouse/touch combination
 * ```
 *   Position cursor:                click/touch
 *   Create selection:               click/touch & drag
 *   Create selection:               click & shift + click
 *   Select word:                    double click
 *   Select line:                    triple click
 * ```
 */
export class IText<
    Props extends ITextProps = ITextProps,
    SProps extends SerializedITextProps = SerializedITextProps,
    EventSpec extends ITextEvents = ITextEvents
  >
  extends ITextClickBehavior<Props, SProps, EventSpec>
  implements UniqueITextProps
{
  /**
   * Index where text selection starts (or where cursor is when there is no selection)
   * @type Number
   * @default
   */
  declare selectionStart: number;

  /**
   * Index where text selection ends
   * @type Number
   * @default
   */
  declare selectionEnd: number;

  declare compositionStart: number;

  declare compositionEnd: number;

  /**
   * Color of text selection
   * @type String
   * @default
   */
  declare selectionColor: string;

  /**
   * Indicates whether text is in editing mode
   * @type Boolean
   * @default
   */
  declare isEditing: boolean;

  /**
   * Indicates whether a text can be edited
   * @type Boolean
   * @default
   */
  declare editable: boolean;

  /**
   * Border color of text object while it's in editing mode
   * @type String
   * @default
   */
  declare editingBorderColor: string;

  /**
   * Width of cursor (in px)
   * @type Number
   * @default
   */
  declare cursorWidth: number;

  /**
   * Color of text cursor color in editing mode.
   * if not set (default) will take color from the text.
   * if set to a color value that fabric can understand, it will
   * be used instead of the color of the text at the current position.
   * @type String
   * @default
   */
  declare cursorColor: string;

  /**
   * Delay between cursor blink (in ms)
   * @type Number
   * @default
   */
  declare cursorDelay: number;

  /**
   * Duration of cursor fade in (in ms)
   * @type Number
   * @default
   */
  declare cursorDuration: number;

  declare compositionColor: string;

  /**
   * Indicates whether internal text char widths can be cached
   * @type Boolean
   * @default
   */
  declare caching: boolean;

  static ownDefaults: Record<string, any> = iTextDefaultValues;

  static getDefaults() {
    return { ...super.getDefaults(), ...IText.ownDefaults };
  }

  static type = 'IText';

  get type() {
    return 'i-text';
  }

  /**

   * Constructor
   * @param {String} text Text string
   * @param {Object} [options] Options object
   */
  constructor(text: string, options: object) {
    super(text, options);
    this.initBehavior();
  }

  /**
   * While editing handle differently
   * @private
   * @param {string} key
   * @param {*} value
   */
  _set(key: string, value: any) {
    if (this.isEditing && this._savedProps && key in this._savedProps) {
      // @ts-expect-error irritating TS
      this._savedProps[key] = value;
      return this;
    }
    if (key === 'canvas') {
      this.canvas instanceof Canvas &&
        this.canvas.textEditingManager.remove(this);
      value instanceof Canvas && value.textEditingManager.add(this);
    }
    return super._set(key, value);
  }

  /**
   * Sets selection start (left boundary of a selection)
   * @param {Number} index Index to set selection start to
   */
  setSelectionStart(index: number) {
    index = Math.max(index, 0);
    this._updateAndFire('selectionStart', index);
  }

  /**
   * Sets selection end (right boundary of a selection)
   * @param {Number} index Index to set selection end to
   */
  setSelectionEnd(index: number) {
    index = Math.min(index, this.text.length);
    this._updateAndFire('selectionEnd', index);
  }

  /**
   * @private
   * @param {String} property 'selectionStart' or 'selectionEnd'
   * @param {Number} index new position of property
   */
  protected _updateAndFire(
    property: 'selectionStart' | 'selectionEnd',
    index: number
  ) {
    if (this[property] !== index) {
      this._fireSelectionChanged();
      this[property] = index;
    }
    this._updateTextarea();
  }

  /**
   * Fires the even of selection changed
   * @private
   */
  _fireSelectionChanged() {
    this.fire('selection:changed');
    this.canvas && this.canvas.fire('text:selection:changed', { target: this });
  }

  /**
   * Initialize text dimensions. Render all text on given context
   * or on a offscreen canvas to get the text width with measureText.
   * Updates this.width and this.height with the proper values.
   * Does not return dimensions.
   * @private
   */
  initDimensions() {
    this.isEditing && this.initDelayedCursor();
    super.initDimensions();
  }

  /**
   * Gets style of a current selection/cursor (at the start position)
   * if startIndex or endIndex are not provided, selectionStart or selectionEnd will be used.
   * @param {Number} startIndex Start index to get styles at
   * @param {Number} endIndex End index to get styles at, if not specified selectionEnd or startIndex + 1
   * @param {Boolean} [complete] get full style or not
   * @return {Array} styles an array with one, zero or more Style objects
   */
  getSelectionStyles(
    startIndex: number = this.selectionStart || 0,
    endIndex: number = this.selectionEnd,
    complete?: boolean
  ) {
    return super.getSelectionStyles(startIndex, endIndex, complete);
  }

  /**
   * Sets style of a current selection, if no selection exist, do not set anything.
   * @param {Object} [styles] Styles object
   * @param {Number} [startIndex] Start index to get styles at
   * @param {Number} [endIndex] End index to get styles at, if not specified selectionEnd or startIndex + 1
   */
  setSelectionStyles(
    styles: object,
    startIndex: number = this.selectionStart || 0,
    endIndex: number = this.selectionEnd
  ) {
    return super.setSelectionStyles(styles, startIndex, endIndex);
  }

  /**
   * Returns 2d representation (lineIndex and charIndex) of cursor (or selection start)
   * @param {Number} [selectionStart] Optional index. When not given, current selectionStart is used.
   * @param {Boolean} [skipWrapping] consider the location for unwrapped lines. useful to manage styles.
   */
  get2DCursorLocation(
    selectionStart = this.selectionStart,
    skipWrapping?: boolean
  ) {
    return super.get2DCursorLocation(selectionStart, skipWrapping);
  }

  /**
   * @private
   * @param {CanvasRenderingContext2D} ctx Context to render on
   */
  render(ctx: CanvasRenderingContext2D) {
    super.render(ctx);
    // clear the cursorOffsetCache, so we ensure to calculate once per renderCursor
    // the correct position but not at every cursor animation.
    this.cursorOffsetCache = {};
    this.renderCursorOrSelection();
  }

  /**
   * @override block cursor/selection logic while rendering the exported canvas
   * @todo this workaround should be replaced with a more robust solution
   */
  toCanvasElement(options?: any): HTMLCanvasElement {
    const isEditing = this.isEditing;
    this.isEditing = false;
    const canvas = super.toCanvasElement(options);
    this.isEditing = isEditing;
    return canvas;
  }

  /**
   * Renders cursor or selection (depending on what exists)
   * it does on the contextTop. If contextTop is not available, do nothing.
   */
  renderCursorOrSelection() {
    if (!this.isEditing) {
      return;
    }
    const ctx = this.clearContextTop(true);
    if (!ctx) {
      return;
    }
    const boundaries = this._getCursorBoundaries();
    if (this.selectionStart === this.selectionEnd) {
      this.renderCursor(ctx, boundaries);
    } else {
      this.renderSelection(ctx, boundaries);
    }
    this.canvas!.contextTopDirty = true;
    ctx.restore();
  }

  /**
   * Returns cursor boundaries (left, top, leftOffset, topOffset)
   * left/top are left/top of entire text box
   * leftOffset/topOffset are offset from that left/top point of a text box
   * @private
   * @param {number} [index] index from start
   * @param {boolean} [skipCaching]
   */
  _getCursorBoundaries(
    index: number = this.selectionStart,
    skipCaching?: boolean
  ): CursorBoundaries {
    const left = this._getLeftOffset(),
      top = this._getTopOffset(),
      offsets = this._getCursorBoundariesOffsets(index, skipCaching);
    return {
      left: left,
      top: top,
      leftOffset: offsets.left,
      topOffset: offsets.top,
    };
  }

  /**
   * Caches and returns cursor left/top offset relative to instance's center point
   * @private
   * @param {number} index index from start
   * @param {boolean} [skipCaching]
   */
  _getCursorBoundariesOffsets(
    index: number,
    skipCaching?: boolean
  ): { left: number; top: number } {
    if (skipCaching) {
      return this.__getCursorBoundariesOffsets(index);
    }
    if (this.cursorOffsetCache && 'top' in this.cursorOffsetCache) {
      return this.cursorOffsetCache as { left: number; top: number };
    }
    return (this.cursorOffsetCache = this.__getCursorBoundariesOffsets(index));
  }

  /**
   * Calculates cursor left/top offset relative to instance's center point
   * @private
   * @param {number} index index from start
   */
  __getCursorBoundariesOffsets(index: number) {
    let topOffset = 0,
      leftOffset = 0;
    const { charIndex, lineIndex } = this.get2DCursorLocation(index);

    for (let i = 0; i < lineIndex; i++) {
      topOffset += this.getHeightOfLine(i);
    }
    const lineLeftOffset = this._getLineLeftOffset(lineIndex);
    const bound = this.__charBounds[lineIndex][charIndex];
    bound && (leftOffset = bound.left);
    if (
      this.charSpacing !== 0 &&
      charIndex === this._textLines[lineIndex].length
    ) {
      leftOffset -= this._getWidthOfCharSpacing();
    }
    const boundaries = {
      top: topOffset,
      left: lineLeftOffset + (leftOffset > 0 ? leftOffset : 0),
    };
    if (this.direction === 'rtl') {
      if (
        this.textAlign === RIGHT ||
        this.textAlign === JUSTIFY ||
        this.textAlign === JUSTIFY_RIGHT
      ) {
        boundaries.left *= -1;
      } else if (this.textAlign === LEFT || this.textAlign === JUSTIFY_LEFT) {
        boundaries.left = lineLeftOffset - (leftOffset > 0 ? leftOffset : 0);
      } else if (
        this.textAlign === CENTER ||
        this.textAlign === JUSTIFY_CENTER
      ) {
        boundaries.left = lineLeftOffset - (leftOffset > 0 ? leftOffset : 0);
      }
    }
    return boundaries;
  }

  /**
   * Renders cursor on context Top, outside the animation cycle, on request
   * Used for the drag/drop effect.
   * If contextTop is not available, do nothing.
   */
  renderCursorAt(selectionStart: number) {
    const boundaries = this._getCursorBoundaries(selectionStart, true);
    this._renderCursor(this.canvas!.contextTop, boundaries, selectionStart);
  }

  /**
   * Renders cursor
   * @param {Object} boundaries
   * @param {CanvasRenderingContext2D} ctx transformed context to draw on
   */
  renderCursor(ctx: CanvasRenderingContext2D, boundaries: CursorBoundaries) {
    this._renderCursor(ctx, boundaries, this.selectionStart);
  }

  _renderCursor(
    ctx: CanvasRenderingContext2D,
    boundaries: CursorBoundaries,
    selectionStart: number
  ) {
    const cursorLocation = this.get2DCursorLocation(selectionStart),
      lineIndex = cursorLocation.lineIndex,
      charIndex =
        cursorLocation.charIndex > 0 ? cursorLocation.charIndex - 1 : 0,
      charHeight = this.getValueOfPropertyAt(lineIndex, charIndex, 'fontSize'),
      multiplier = this.scaleX * this.canvas!.getZoom(),
      cursorWidth = this.cursorWidth / multiplier,
      dy = this.getValueOfPropertyAt(lineIndex, charIndex, 'deltaY'),
      topOffset =
        boundaries.topOffset +
        ((1 - this._fontSizeFraction) * this.getHeightOfLine(lineIndex)) /
          this.lineHeight -
        charHeight * (1 - this._fontSizeFraction);

    if (this.inCompositionMode) {
      // TODO: investigate why there isn't a return inside the if,
      // and why can't happen at the top of the function
      this.renderSelection(ctx, boundaries);
    }
    ctx.fillStyle =
      this.cursorColor ||
      (this.getValueOfPropertyAt(lineIndex, charIndex, 'fill') as string);
    ctx.globalAlpha = this._currentCursorOpacity;
    ctx.fillRect(
      boundaries.left + boundaries.leftOffset - cursorWidth / 2,
      topOffset + boundaries.top + dy,
      cursorWidth,
      charHeight
    );
  }

  /**
   * Renders text selection
   * @param {Object} boundaries Object with left/top/leftOffset/topOffset
   * @param {CanvasRenderingContext2D} ctx transformed context to draw on
   */
  renderSelection(ctx: CanvasRenderingContext2D, boundaries: CursorBoundaries) {
    const selection = {
      selectionStart: this.inCompositionMode
        ? this.hiddenTextarea!.selectionStart
        : this.selectionStart,
      selectionEnd: this.inCompositionMode
        ? this.hiddenTextarea!.selectionEnd
        : this.selectionEnd,
    };
    this._renderSelection(ctx, selection, boundaries);
  }

  /**
   * Renders drag start text selection
   */
  renderDragSourceEffect() {
    const dragStartSelection =
      this.draggableTextDelegate.getDragStartSelection()!;
    this._renderSelection(
      this.canvas!.contextTop,
      dragStartSelection,
      this._getCursorBoundaries(dragStartSelection.selectionStart, true)
    );
  }

  renderDropTargetEffect(e: DragEvent) {
    const dragSelection = this.getSelectionStartFromPointer(e);
    this.renderCursorAt(dragSelection);
  }

  /**
   * Renders text selection
   * @private
   * @param {{ selectionStart: number, selectionEnd: number }} selection
   * @param {Object} boundaries Object with left/top/leftOffset/topOffset
   * @param {CanvasRenderingContext2D} ctx transformed context to draw on
   */
  _renderSelection(
    ctx: CanvasRenderingContext2D,
    selection: { selectionStart: number; selectionEnd: number },
    boundaries: CursorBoundaries
  ) {
    const selectionStart = selection.selectionStart,
      selectionEnd = selection.selectionEnd,
      isJustify = this.textAlign.includes(JUSTIFY),
      start = this.get2DCursorLocation(selectionStart),
      end = this.get2DCursorLocation(selectionEnd),
      startLine = start.lineIndex,
      endLine = end.lineIndex,
      startChar = start.charIndex < 0 ? 0 : start.charIndex,
      endChar = end.charIndex < 0 ? 0 : end.charIndex;

    for (let i = startLine; i <= endLine; i++) {
      const lineOffset = this._getLineLeftOffset(i) || 0;
      let lineHeight = this.getHeightOfLine(i),
        realLineHeight = 0,
        boxStart = 0,
        boxEnd = 0;

      if (i === startLine) {
        boxStart = this.__charBounds[startLine][startChar].left;
      }
      if (i >= startLine && i < endLine) {
        boxEnd =
          isJustify && !this.isEndOfWrapping(i)
            ? this.width
            : this.getLineWidth(i) || 5; // WTF is this 5?
      } else if (i === endLine) {
        if (endChar === 0) {
          boxEnd = this.__charBounds[endLine][endChar].left;
        } else {
          const charSpacing = this._getWidthOfCharSpacing();
          boxEnd =
            this.__charBounds[endLine][endChar - 1].left +
            this.__charBounds[endLine][endChar - 1].width -
            charSpacing;
        }
      }
      realLineHeight = lineHeight;
      if (this.lineHeight < 1 || (i === endLine && this.lineHeight > 1)) {
        lineHeight /= this.lineHeight;
      }
      let drawStart = boundaries.left + lineOffset + boxStart,
        drawHeight = lineHeight,
        extraTop = 0;
      const drawWidth = boxEnd - boxStart;
      if (this.inCompositionMode) {
        ctx.fillStyle = this.compositionColor || 'black';
        drawHeight = 1;
        extraTop = lineHeight;
      } else {
        ctx.fillStyle = this.selectionColor;
      }
      if (this.direction === 'rtl') {
        if (
          this.textAlign === RIGHT ||
          this.textAlign === JUSTIFY ||
          this.textAlign === JUSTIFY_RIGHT
        ) {
          drawStart = this.width - drawStart - drawWidth;
        } else if (this.textAlign === LEFT || this.textAlign === JUSTIFY_LEFT) {
          drawStart = boundaries.left + lineOffset - boxEnd;
        } else if (
          this.textAlign === CENTER ||
          this.textAlign === JUSTIFY_CENTER
        ) {
          drawStart = boundaries.left + lineOffset - boxEnd;
        }
      }
      ctx.fillRect(
        drawStart,
        boundaries.top + boundaries.topOffset + extraTop,
        drawWidth,
        drawHeight
      );
      boundaries.topOffset += realLineHeight;
    }
  }

<<<<<<< HEAD
=======
  /**
   * High level function to know the height of the cursor.
   * the currentChar is the one that precedes the cursor
   * Returns fontSize of char at the current cursor
   * Unused from the library, is for the end user
   * @return {Number} Character font size
   */
  getCurrentCharFontSize(): number {
    const cp = this._getCurrentCharIndex();
    return this.getValueOfPropertyAt(cp.l, cp.c, 'fontSize');
  }

  /**
   * High level function to know the color of the cursor.
   * the currentChar is the one that precedes the cursor
   * Returns color (fill) of char at the current cursor
   * if the text object has a pattern or gradient for filler, it will return that.
   * Unused by the library, is for the end user
   * @return {String | TFiller} Character color (fill)
   */
  getCurrentCharColor(): string | TFiller | null {
    const cp = this._getCurrentCharIndex();
    return this.getValueOfPropertyAt(cp.l, cp.c, 'fill');
  }

  /**
   * Returns the cursor position for the getCurrent.. functions
   * @private
   */
  _getCurrentCharIndex() {
    const cursorPosition = this.get2DCursorLocation(this.selectionStart, true),
      charIndex =
        cursorPosition.charIndex > 0 ? cursorPosition.charIndex - 1 : 0;
    return { l: cursorPosition.lineIndex, c: charIndex };
  }

>>>>>>> cc7b2452
  dispose() {
    this._exitEditing();
    this.draggableTextDelegate.dispose();
    super.dispose();
  }
}

classRegistry.setClass(IText);
// legacy
classRegistry.setClass(IText, 'i-text');<|MERGE_RESOLUTION|>--- conflicted
+++ resolved
@@ -647,45 +647,6 @@
     }
   }
 
-<<<<<<< HEAD
-=======
-  /**
-   * High level function to know the height of the cursor.
-   * the currentChar is the one that precedes the cursor
-   * Returns fontSize of char at the current cursor
-   * Unused from the library, is for the end user
-   * @return {Number} Character font size
-   */
-  getCurrentCharFontSize(): number {
-    const cp = this._getCurrentCharIndex();
-    return this.getValueOfPropertyAt(cp.l, cp.c, 'fontSize');
-  }
-
-  /**
-   * High level function to know the color of the cursor.
-   * the currentChar is the one that precedes the cursor
-   * Returns color (fill) of char at the current cursor
-   * if the text object has a pattern or gradient for filler, it will return that.
-   * Unused by the library, is for the end user
-   * @return {String | TFiller} Character color (fill)
-   */
-  getCurrentCharColor(): string | TFiller | null {
-    const cp = this._getCurrentCharIndex();
-    return this.getValueOfPropertyAt(cp.l, cp.c, 'fill');
-  }
-
-  /**
-   * Returns the cursor position for the getCurrent.. functions
-   * @private
-   */
-  _getCurrentCharIndex() {
-    const cursorPosition = this.get2DCursorLocation(this.selectionStart, true),
-      charIndex =
-        cursorPosition.charIndex > 0 ? cursorPosition.charIndex - 1 : 0;
-    return { l: cursorPosition.lineIndex, c: charIndex };
-  }
-
->>>>>>> cc7b2452
   dispose() {
     this._exitEditing();
     this.draggableTextDelegate.dispose();
