--- conflicted
+++ resolved
@@ -1,16 +1,6 @@
 //@ts-nocheck
 
-<<<<<<< HEAD
-import { getDocument } from '../../env';
-import { TPointerEvent } from '../../EventTypeDefs';
-import { AssertKeys } from '../../typedefs';
-import { capValue } from '../../util/misc/capValue';
-import { ClipboardDataManager } from './ClipboardDataManager';
-import type { TKeyMapIText } from './constants';
-import { ITextBehavior, ITextEvents } from './ITextBehavior';
-=======
-import { config } from '../../config';
-import { getFabricDocument, getEnv } from '../../env';
+import { getFabricDocument } from '../../env';
 import type { TPointerEvent } from '../../EventTypeDefs';
 import { capValue } from '../../util/misc/capValue';
 import type { ITextEvents } from './ITextBehavior';
@@ -19,7 +9,6 @@
 import type { TProps } from '../Object/types';
 import type { TextProps, SerializedTextProps } from '../Text/Text';
 import { getDocumentFromElement } from '../../util/dom_misc';
->>>>>>> 6175f97a
 
 export abstract class ITextKeyBehavior<
   Props extends TProps<TextProps> = Partial<TextProps>,
