--- conflicted
+++ resolved
@@ -511,20 +511,11 @@
       return;
     }
     this.cursorOffsetCache = {};
-<<<<<<< HEAD
-    const prevText = this.text;
-    this.text = this.hiddenTextarea.value;
-    if (this._forceClearCache || prevText !== this.text) {
-      this.initDimensions();
-      this.setCoords();
-    }
-=======
     const textarea = this.hiddenTextarea;
     this.text = textarea.value;
     this.set('dirty', true);
     this.initDimensions();
     this.setCoords();
->>>>>>> 8e058a04
     const newSelection = this.fromStringToGraphemeSelection(
       textarea.selectionStart,
       textarea.selectionEnd,
