--- conflicted
+++ resolved
@@ -54,8 +54,6 @@
 
     /**
      * @private
-<<<<<<< HEAD
-=======
      * @param {string} key
      * @param {*} value
      */
@@ -84,7 +82,6 @@
 
     /**
      * @private
->>>>>>> 5a65dece
      */
     _shouldSetNestedCoords: function () {
       return true;
@@ -92,8 +89,6 @@
 
     /**
      * @private
-<<<<<<< HEAD
-=======
      * @override we don't want the selection monitor to be active
      */
     __objectSelectionMonitor: function () {
@@ -102,26 +97,17 @@
 
     /**
      * @private
->>>>>>> 5a65dece
      * @param {fabric.Object} object
      * @param {boolean} [removeParentTransform] true if object is in canvas coordinate plane
      * @returns {boolean} true if object entered group
      */
     enterGroup: function (object, removeParentTransform) {
-<<<<<<< HEAD
-      if (!this.canEnter(object)) {
-=======
       if (!this.canEnterGroup(object)) {
->>>>>>> 5a65dece
         return false;
       }
       if (object.group) {
         //  save ref to group for later in order to return to it
         var parent = object.group;
-<<<<<<< HEAD
-        parent._exitGroup(object);
-=======
->>>>>>> 5a65dece
         object.__owningGroup = parent;
       }
       this._enterGroup(object, removeParentTransform);
@@ -139,11 +125,7 @@
       var parent = object.__owningGroup;
       if (parent) {
         //  return to owning group
-<<<<<<< HEAD
-        parent.enterGroup(object);
-=======
         parent._enterGroup(object, true);
->>>>>>> 5a65dece
         delete object.__owningGroup;
       }
     },
@@ -154,10 +136,7 @@
      * @param {fabric.Object[]} targets
      */
     _onAfterObjectsChange: function (type, targets) {
-<<<<<<< HEAD
-=======
       this.callSuper('_onAfterObjectsChange', type, targets);
->>>>>>> 5a65dece
       var groups = [];
       targets.forEach(function (object) {
         object.group && !groups.includes(object.group) && groups.push(object.group);
@@ -174,8 +153,6 @@
           group._set('dirty', true);
         });
       }
-<<<<<<< HEAD
-=======
     },
 
     /**
@@ -184,7 +161,6 @@
      */
     invalidate: function () {
       // noop
->>>>>>> 5a65dece
     },
 
     /**
