// @ts-nocheck
<<<<<<< HEAD
import { Color } from '../color/color.class';
import { config } from '../config';
=======
import { TSVGReviver } from '../typedefs';
>>>>>>> 4e83d3db
import { uid } from '../util/internals/uid';
import { colorPropToSVG, matrixToSVG } from '../util/misc/svgParsing';

export class FabricObjectSVGExportMixin {
  /**
   * When an object is being exported as SVG as a clippath, a reference inside the SVG is needed.
   * This reference is a UID in the fabric namespace and is temporary stored here.
   * @type {String}
   */
  clipPathId?: string;

  /**
   * Returns styles-string for svg-export
   * @param {Boolean} skipShadow a boolean to skip shadow filter output
   * @return {String}
   */
  getSvgStyles(skipShadow?: boolean) {
    const fillRule = this.fillRule ? this.fillRule : 'nonzero',
      strokeWidth = this.strokeWidth ? this.strokeWidth : '0',
      strokeDashArray = this.strokeDashArray
        ? this.strokeDashArray.join(' ')
        : 'none',
      strokeDashOffset = this.strokeDashOffset ? this.strokeDashOffset : '0',
      strokeLineCap = this.strokeLineCap ? this.strokeLineCap : 'butt',
      strokeLineJoin = this.strokeLineJoin ? this.strokeLineJoin : 'miter',
      strokeMiterLimit = this.strokeMiterLimit ? this.strokeMiterLimit : '4',
      opacity = typeof this.opacity !== 'undefined' ? this.opacity : '1',
      visibility = this.visible ? '' : ' visibility: hidden;',
      filter = skipShadow ? '' : this.getSvgFilter(),
      fill = colorPropToSVG('fill', this.fill),
      stroke = colorPropToSVG('stroke', this.stroke);

    return [
      stroke,
      'stroke-width: ',
      strokeWidth,
      '; ',
      'stroke-dasharray: ',
      strokeDashArray,
      '; ',
      'stroke-linecap: ',
      strokeLineCap,
      '; ',
      'stroke-dashoffset: ',
      strokeDashOffset,
      '; ',
      'stroke-linejoin: ',
      strokeLineJoin,
      '; ',
      'stroke-miterlimit: ',
      strokeMiterLimit,
      '; ',
      fill,
      'fill-rule: ',
      fillRule,
      '; ',
      'opacity: ',
      opacity,
      ';',
      filter,
      visibility,
    ].join('');
  }

  /**
   * Returns styles-string for svg-export
   * @param {Object} style the object from which to retrieve style properties
   * @param {Boolean} useWhiteSpace a boolean to include an additional attribute in the style.
   * @return {String}
   */
  getSvgSpanStyles(style, useWhiteSpace?: boolean) {
    const term = '; ',
      fontFamily = style.fontFamily
        ? `font-family: ${
            style.fontFamily.indexOf("'") === -1 &&
            style.fontFamily.indexOf('"') === -1
              ? `'${style.fontFamily}'`
              : style.fontFamily
          }${term}`
        : '',
      strokeWidth = style.strokeWidth
        ? `stroke-width: ${style.strokeWidth}${term}`
        : '',
      fontSize = style.fontSize ? `font-size: ${style.fontSize}px${term}` : '',
      fontStyle = style.fontStyle
        ? `font-style: ${style.fontStyle}${term}`
        : '',
      fontWeight = style.fontWeight
        ? `font-weight: ${style.fontWeight}${term}`
        : '',
      fill = style.fill ? colorPropToSVG('fill', style.fill) : '',
      stroke = style.stroke ? colorPropToSVG('stroke', style.stroke) : '',
      textDecoration = this.getSvgTextDecoration(style),
      deltaY = style.deltaY ? `baseline-shift: ${-style.deltaY}; ` : '';

    return [
      stroke,
      strokeWidth,
      fontFamily,
      fontSize,
      fontStyle,
      fontWeight,
      textDecoration
        ? `text-decoration: ${textDecoration}${term}`
        : textDecoration,
      fill,
      deltaY,
      useWhiteSpace ? 'white-space: pre; ' : '',
    ].join('');
  }

  /**
   * Returns text-decoration property for svg-export
   * @param {Object} style the object from which to retrieve style properties
   * @return {String}
   */
  getSvgTextDecoration(style) {
    return ['overline', 'underline', 'line-through']
      .filter((decoration) => style[decoration.replace('-', '')])
      .join(' ');
  }

  /**
   * Returns filter for svg shadow
   * @return {String}
   */
  getSvgFilter() {
    return this.shadow ? `filter: url(#SVGID_${this.shadow.id});` : '';
  }

  /**
   * Returns id attribute for svg output
   * @return {String}
   */
  getSvgCommons() {
    return [
      this.id ? `id="${this.id}" ` : '',
      this.clipPath ? `clip-path="url(#${this.clipPath.clipPathId})" ` : '',
    ].join('');
  }

  /**
   * Returns transform-string for svg-export
   * @param {Boolean} use the full transform or the single object one.
   * @return {String}
   */
  getSvgTransform(full?: boolean, additionalTransform = '') {
    const transform = full ? this.calcTransformMatrix() : this.calcOwnMatrix(),
      svgTransform = `transform="${matrixToSVG(transform)}`;
    return `${svgTransform}${additionalTransform}" `;
  }

  /**
   * Returns svg representation of an instance
   * @param {TSVGReviver} [reviver] Method for further parsing of svg representation.
   * @return {String} svg representation of an instance
   */
  toSVG(reviver?: TSVGReviver) {
    return this._createBaseSVGMarkup(this._toSVG(reviver), {
      reviver,
    });
  }

  /**
   * Returns svg clipPath representation of an instance
   * @param {TSVGReviver} [reviver] Method for further parsing of svg representation.
   * @return {String} svg representation of an instance
   */
  toClipPathSVG(reviver?: TSVGReviver) {
    return (
      '\t' +
      this._createBaseClipPathSVGMarkup(this._toSVG(reviver), {
        reviver,
      })
    );
  }

  /**
   * @private
   */
  _createBaseClipPathSVGMarkup(
    objectMarkup: string[],
    {
      reviver,
      additionalTransform = '',
    }: { reviver?: TSVGReviver; additionalTransform?: string } = {}
  ) {
    const commonPieces = [
        this.getSvgTransform(true, additionalTransform),
        this.getSvgCommons(),
      ].join(''),
      // insert commons in the markup, style and svgCommons
      index = objectMarkup.indexOf('COMMON_PARTS');
    objectMarkup[index] = commonPieces;
    return reviver ? reviver(objectMarkup.join('')) : objectMarkup.join('');
  }

  /**
   * @private
   */
  _createBaseSVGMarkup(
    objectMarkup: string[],
    {
      noStyle,
      reviver,
      withShadow,
      additionalTransform,
    }: {
      noStyle?: boolean;
      reviver?: TSVGReviver;
      withShadow?: boolean;
      additionalTransform?: string;
    } = {}
  ) {
    const styleInfo = noStyle ? '' : `style="${this.getSvgStyles()}" `,
      shadowInfo = withShadow ? `style="${this.getSvgFilter()}" ` : '',
      clipPath = this.clipPath,
      vectorEffect = this.strokeUniform
        ? 'vector-effect="non-scaling-stroke" '
        : '',
      absoluteClipPath = clipPath && clipPath.absolutePositioned,
      stroke = this.stroke,
      fill = this.fill,
      shadow = this.shadow,
      markup = [],
      // insert commons in the markup, style and svgCommons
      index = objectMarkup.indexOf('COMMON_PARTS');
    let clipPathMarkup;
    if (clipPath) {
      clipPath.clipPathId = `CLIPPATH_${uid()}`;
      clipPathMarkup = `<clipPath id="${
        clipPath.clipPathId
      }" >\n${clipPath.toClipPathSVG(reviver)}</clipPath>\n`;
    }
    if (absoluteClipPath) {
      markup.push('<g ', shadowInfo, this.getSvgCommons(), ' >\n');
    }
    markup.push(
      '<g ',
      this.getSvgTransform(false),
      !absoluteClipPath ? shadowInfo + this.getSvgCommons() : '',
      ' >\n'
    );
    const commonPieces = [
      styleInfo,
      vectorEffect,
      noStyle ? '' : this.addPaintOrder(),
      ' ',
      additionalTransform ? `transform="${additionalTransform}" ` : '',
    ].join('');
    objectMarkup[index] = commonPieces;
    if (fill && fill.toLive) {
      markup.push(fill.toSVG(this));
    }
    if (stroke && stroke.toLive) {
      markup.push(stroke.toSVG(this));
    }
    if (shadow) {
      markup.push(shadow.toSVG(this));
    }
    if (clipPath) {
      markup.push(clipPathMarkup);
    }
    markup.push(objectMarkup.join(''));
    markup.push('</g>\n');
    absoluteClipPath && markup.push('</g>\n');
    return reviver ? reviver(markup.join('')) : markup.join('');
  }

  addPaintOrder() {
    return this.paintFirst !== 'fill'
      ? ` paint-order="${this.paintFirst}" `
      : '';
  }
}<|MERGE_RESOLUTION|>--- conflicted
+++ resolved
@@ -1,10 +1,5 @@
 // @ts-nocheck
-<<<<<<< HEAD
-import { Color } from '../color/color.class';
-import { config } from '../config';
-=======
 import { TSVGReviver } from '../typedefs';
->>>>>>> 4e83d3db
 import { uid } from '../util/internals/uid';
 import { colorPropToSVG, matrixToSVG } from '../util/misc/svgParsing';
 
