--- conflicted
+++ resolved
@@ -521,7 +521,6 @@
       }
     }
     else {
-<<<<<<< HEAD
       changed = true;
       //this._selectionDirection = 'left';
       // only move cursor when there is no selection,
@@ -536,60 +535,6 @@
       else {
         this.selectionEnd = this.selectionStart;
       }
-=======
-      this[prop] += direction === 'Left' ? -1 : 1;
-      return true;
-    }
-    if (typeof newValue !== 'undefined' && this[prop] !== newValue) {
-      this[prop] = newValue;
-      return true;
-    }
-  },
-
-  /**
-   * @private
-   */
-  _moveLeft: function(e, prop) {
-    return this._move(e, prop, 'Left');
-  },
-
-  /**
-   * @private
-   */
-  _moveRight: function(e, prop) {
-    return this._move(e, prop, 'Right');
-  },
-
-  /**
-   * Moves cursor left without keeping selection
-   * @param {Event} e
-   */
-  moveCursorLeftWithoutShift: function(e) {
-    var change = true;
-    this._selectionDirection = 'left';
-
-    // only move cursor when there is no selection,
-    // otherwise we discard it, and leave cursor on same place
-    if (this.selectionEnd === this.selectionStart && this.selectionStart !== 0) {
-      change = this._moveLeft(e, 'selectionStart');
-
-    }
-    this.selectionEnd = this.selectionStart;
-    return change;
-  },
-
-  /**
-   * Moves cursor left while keeping selection
-   * @param {Event} e
-   */
-  moveCursorLeftWithShift: function(e) {
-    if (this._selectionDirection === 'right' && this.selectionStart !== this.selectionEnd) {
-      return this._moveLeft(e, 'selectionEnd');
-    }
-    else if (this.selectionStart !== 0){
-      this._selectionDirection = 'left';
-      return this._moveLeft(e, 'selectionStart');
->>>>>>> b435fffd
     }
     this._invalidateCursor(changed);
   },
