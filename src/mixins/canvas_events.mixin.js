(function() {

  var addListener = fabric.util.addListener,
      removeListener = fabric.util.removeListener,
      RIGHT_CLICK = 3, MIDDLE_CLICK = 2, LEFT_CLICK = 1,
      addEventOptions = { passive: false };

  function checkClick(e, value) {
    return e.button && (e.button === value - 1);
  }

  fabric.util.object.extend(fabric.Canvas.prototype, /** @lends fabric.Canvas.prototype */ {

    /**
     * Contains the id of the touch event that owns the fabric transform
     * @type Number
     * @private
     */
    mainTouchId: null,

    /**
     * Adds mouse listeners to canvas
     * @private
     */
    _initEventListeners: function () {
      // in case we initialized the class twice. This should not happen normally
      // but in some kind of applications where the canvas element may be changed
      // this is a workaround to having double listeners.
      this.removeListeners();
      this._bindEvents();
      this.addOrRemove(addListener, 'add');
    },

    /**
     * return an event prefix pointer or mouse.
     * @private
     */
    _getEventPrefix: function () {
      return this.enablePointerEvents ? 'pointer' : 'mouse';
    },

    addOrRemove: function(functor, eventjsFunctor) {
      var canvasElement = this.upperCanvasEl,
          eventTypePrefix = this._getEventPrefix();
      functor(fabric.window, 'resize', this._onResize);
      functor(canvasElement, eventTypePrefix + 'down', this._onMouseDown);
      functor(canvasElement, eventTypePrefix + 'move', this._onMouseMove, addEventOptions);
      functor(canvasElement, eventTypePrefix + 'out', this._onMouseOut);
      functor(canvasElement, eventTypePrefix + 'enter', this._onMouseEnter);
      functor(canvasElement, 'wheel', this._onMouseWheel);
      functor(canvasElement, 'contextmenu', this._onContextMenu);
      functor(canvasElement, 'dblclick', this._onDoubleClick);
      functor(canvasElement, 'dragstart', this._onDragStart);
      functor(canvasElement, 'dragend', this._onDragEnd);
      functor(canvasElement, 'dragover', this._onDragOver);
      functor(canvasElement, 'dragenter', this._onDragEnter);
      functor(canvasElement, 'dragleave', this._onDragLeave);
      functor(canvasElement, 'drop', this._onDrop);
      if (!this.enablePointerEvents) {
        functor(canvasElement, 'touchstart', this._onTouchStart, addEventOptions);
      }
      if (typeof eventjs !== 'undefined' && eventjsFunctor in eventjs) {
        eventjs[eventjsFunctor](canvasElement, 'gesture', this._onGesture);
        eventjs[eventjsFunctor](canvasElement, 'drag', this._onDrag);
        eventjs[eventjsFunctor](canvasElement, 'orientation', this._onOrientationChange);
        eventjs[eventjsFunctor](canvasElement, 'shake', this._onShake);
        eventjs[eventjsFunctor](canvasElement, 'longpress', this._onLongPress);
      }
    },

    /**
     * Removes all event listeners
     */
    removeListeners: function() {
      this.addOrRemove(removeListener, 'remove');
      // if you dispose on a mouseDown, before mouse up, you need to clean document to...
      var eventTypePrefix = this._getEventPrefix();
      removeListener(fabric.document, eventTypePrefix + 'up', this._onMouseUp);
      removeListener(fabric.document, 'touchend', this._onTouchEnd, addEventOptions);
      removeListener(fabric.document, eventTypePrefix + 'move', this._onMouseMove, addEventOptions);
      removeListener(fabric.document, 'touchmove', this._onMouseMove, addEventOptions);
    },

    /**
     * @private
     */
    _bindEvents: function() {
      if (this.eventsBound) {
        // for any reason we pass here twice we do not want to bind events twice.
        return;
      }
      this._onMouseDown = this._onMouseDown.bind(this);
      this._onTouchStart = this._onTouchStart.bind(this);
      this._onMouseMove = this._onMouseMove.bind(this);
      this._onMouseUp = this._onMouseUp.bind(this);
      this._onTouchEnd = this._onTouchEnd.bind(this);
      this._onResize = this._onResize.bind(this);
      this._onGesture = this._onGesture.bind(this);
      this._onDrag = this._onDrag.bind(this);
      this._onShake = this._onShake.bind(this);
      this._onLongPress = this._onLongPress.bind(this);
      this._onOrientationChange = this._onOrientationChange.bind(this);
      this._onMouseWheel = this._onMouseWheel.bind(this);
      this._onMouseOut = this._onMouseOut.bind(this);
      this._onMouseEnter = this._onMouseEnter.bind(this);
      this._onContextMenu = this._onContextMenu.bind(this);
      this._onDoubleClick = this._onDoubleClick.bind(this);
      this._onDragStart = this._onDragStart.bind(this);
      this._onDragEnd = this._onDragEnd.bind(this);
      this._onDragProgress = this._onDragProgress.bind(this);
      this._onDragOver = this._onDragOver.bind(this);
      this._onDragEnter = this._onDragEnter.bind(this);
      this._onDragLeave = this._onDragLeave.bind(this);
      this._onDrop = this._onDrop.bind(this);
      this.eventsBound = true;
    },

    /**
     * @private
     * @param {Event} [e] Event object fired on Event.js gesture
     * @param {Event} [self] Inner Event object
     */
    _onGesture: function(e, self) {
      this.__onTransformGesture && this.__onTransformGesture(e, self);
    },

    /**
     * @private
     * @param {Event} [e] Event object fired on Event.js drag
     * @param {Event} [self] Inner Event object
     */
    _onDrag: function(e, self) {
      this.__onDrag && this.__onDrag(e, self);
    },

    /**
     * @private
     * @param {Event} [e] Event object fired on wheel event
     */
    _onMouseWheel: function(e) {
      this.__onMouseWheel(e);
    },

    /**
     * @private
     * @param {Event} e Event object fired on mousedown
     */
    _onMouseOut: function(e) {
      var target = this._hoveredTarget;
      this.fire('mouse:out', { target: target, e: e });
      this._hoveredTarget = null;
      target && target.fire('mouseout', { e: e });

      var _this = this;
      this._hoveredTargets.forEach(function(_target){
        _this.fire('mouse:out', { target: target, e: e });
        _target && target.fire('mouseout', { e: e });
      });
      this._hoveredTargets = [];

      if (this._iTextInstances) {
        this._iTextInstances.forEach(function(obj) {
          if (obj.isEditing) {
            obj.hiddenTextarea.focus();
          }
        });
      }
    },

    /**
     * @private
     * @param {Event} e Event object fired on mouseenter
     */
    _onMouseEnter: function(e) {
      // This find target and consequent 'mouse:over' is used to
      // clear old instances on hovered target.
      // calling findTarget has the side effect of killing target.__corner.
      // as a short term fix we are not firing this if we are currently transforming.
      // as a long term fix we need to separate the action of finding a target with the
      // side effects we added to it.
      if (!this._currentTransform && !this.findTarget(e)) {
        this.fire('mouse:over', { target: null, e: e });
        this._hoveredTarget = null;
        this._hoveredTargets = [];
      }
    },

    /**
     * @private
     * @param {Event} [e] Event object fired on Event.js orientation change
     * @param {Event} [self] Inner Event object
     */
    _onOrientationChange: function(e, self) {
      this.__onOrientationChange && this.__onOrientationChange(e, self);
    },

    /**
     * @private
     * @param {Event} [e] Event object fired on Event.js shake
     * @param {Event} [self] Inner Event object
     */
    _onShake: function(e, self) {
      this.__onShake && this.__onShake(e, self);
    },

    /**
     * @private
     * @param {Event} [e] Event object fired on Event.js shake
     * @param {Event} [self] Inner Event object
     */
    _onLongPress: function(e, self) {
      this.__onLongPress && this.__onLongPress(e, self);
    },

    /**
     * supports native like text dragging
     * @private
     * @param {DragEvent} e
     */
    _onDragStart: function (e) {
      var activeObject = this.getActiveObject();
      if (activeObject && typeof activeObject.onDragStart === 'function' && activeObject.onDragStart(e)) {
        this._dragSource = activeObject;
        var options = { e: e, target: activeObject };
        this.fire('dragstart', options);
        activeObject.fire('dragstart', options);
        addListener(this.upperCanvasEl, 'drag', this._onDragProgress);
        return;
      }
      e.preventDefault();
      e.stopPropagation();
    },

    /**
     * @private
     */
    _renderDragStartSelection: function () {
      this._dragSource && typeof this._dragSource.renderDragStartSelection === 'function'
        && this._dragSource.renderDragStartSelection();
    },

    /**
     * supports native like text dragging
     * https://developer.mozilla.org/en-US/docs/Web/API/HTML_Drag_and_Drop_API/Drag_operations#finishing_a_drag
     * @private
     * @param {DragEvent} e
     */
    _onDragEnd: function (e) {
      var didDrop = e.dataTransfer.dropEffect !== 'none',
          dropTarget = didDrop ? this._activeObject : undefined,
          options = {
            e: e,
            target: this._dragSource,
            subTargets: this.targets,
            dragSource: this._dragSource,
            didDrop: didDrop,
            dropTarget: dropTarget
          };
      removeListener(this.upperCanvasEl, 'drag', this._onDragProgress);
      this.fire('dragend', options);
      this._dragSource && this._dragSource.fire('dragend', options);
      delete this._dragSource;
      // we need to call mouse up synthetically because the browser won't
      this._onMouseUp(e);
    },

    /**
     * fire `drag` event on canvas and drag source
     * @private
     * @param {DragEvent} e
     */
    _onDragProgress: function (e) {
      var options = {
        e: e,
        dragSource: this._dragSource,
        dropTarget: this._draggedoverTarget
      };
      this.fire('drag', options);
      this._dragSource && this._dragSource.fire('drag', options);
    },

    /**
     * prevent default to allow drop event to be fired
     * https://developer.mozilla.org/en-US/docs/Web/API/HTML_Drag_and_Drop_API/Drag_operations#specifying_drop_targets
     * @private
     * @param {Event} [e] Event object fired on Event.js shake
     */
    _onDragOver: function (e) {
      var eventType = 'dragover',
          target = this.findTarget(e),
          targets = this.targets,
          options = {
            e: e,
            target: target,
            subTargets: targets,
            dragSource: this._dragSource,
            canDrop: false,
            dropTarget: undefined
          };
      //  fire on canvas          
      this.fire(eventType, options);
      //  make sure we fire dragenter events before dragover
      //  if dragleave is needed, object will not fire dragover so we don't need to trouble ourselves with it
      this._fireEnterLeaveEvents(target, options);
      if (target) {
        //  render drag selection before rendering target cursor for correct visuals
        target.canDrop(e) && this._renderDragStartSelection();
        target.fire(eventType, options);
      }
      //  propagate the event to subtargets
      for (var i = 0; i < targets.length; i++) {
        target = targets[i];
        //  accept event only if previous targets didn't
        !e.defaultPrevented && target.canDrop(e) && this._renderDragStartSelection();
        target.fire(eventType, options);
      }
      //  render drag selection in case no target accepted the event
      !e.defaultPrevented && this._renderDragStartSelection();
    },

    /**
     * fire `dragleave` on `dragover` targets
     * @private
     * @param {Event} [e] Event object fired on Event.js shake
     */
    _onDragEnter: function (e) {
      var target = this.findTarget(e);
      var options = {
        e: e,
        target: target,
        subTargets: this.targets,
        dragSource: this._dragSource
      };
      this.fire('dragenter', options);
      //  fire dragenter on targets
      this._fireEnterLeaveEvents(target, options);
    },

    /**
     * fire `dragleave` on `dragover` targets
     * @private
     * @param {Event} [e] Event object fired on Event.js shake
     */
    _onDragLeave: function (e) {
      var options = {
        e: e,
        target: this._draggedoverTarget,
        subTargets: this.targets,
        dragSource: this._dragSource
      };
      this.fire('dragleave', options);
      //  fire dragleave on targets
      this._fireEnterLeaveEvents(null, options);
      //  clear targets
      this.targets = [];
      this._hoveredTargets = [];
    },

    /**
     * `drop:before` is a an event that allows you to schedule logic
     * before the `drop` event. Prefer `drop` event always, but if you need
     * to run some drop-disabling logic on an event, since there is no way
     * to handle event handlers ordering, use `drop:before`
     * @private
     * @param {Event} e
     */
    _onDrop: function (e) {
      var options = this._simpleEventHandler('drop:before', e, { dragSource: this._dragSource });
      //  will be set by the drop target
      options.didDrop = false;
      //  will be set by the drop target, used in case options.target refuses the drop
      options.dropTarget = undefined;
      //  fire `drop`
      this._basicEventHandler('drop', options);
      //  inform canvas of the drop
      //  we do this because canvas was unaware of what happened at the time the `drop` event was fired on it
      //  use for side effects
      this.fire('drop:after', options);
    },

    /**
     * @private
     * @param {Event} e Event object fired on mousedown
     */
    _onContextMenu: function (e) {
      var options = this._simpleEventHandler('contextmenu:before', e);
      if (this.stopContextMenu) {
        e.stopPropagation();
        e.preventDefault();
      }
      this._basicEventHandler('contextmenu', options);
      return false;
    },

    /**
     * @private
     * @param {Event} e Event object fired on mousedown
     */
    _onDoubleClick: function (e) {
      this._cacheTransformEventData(e);
      this._handleEvent(e, 'dblclick');
      this._resetTransformEventData(e);
    },

    /**
     * Return a the id of an event.
     * returns either the pointerId or the identifier or 0 for the mouse event
     * @private
     * @param {Event} evt Event object
     */
    getPointerId: function(evt) {
      var changedTouches = evt.changedTouches;

      if (changedTouches) {
        return changedTouches[0] && changedTouches[0].identifier;
      }

      if (this.enablePointerEvents) {
        return evt.pointerId;
      }

      return -1;
    },

    /**
     * Determines if an event has the id of the event that is considered main
     * @private
     * @param {evt} event Event object
     */
    _isMainEvent: function(evt) {
      if (evt.isPrimary === true) {
        return true;
      }
      if (evt.isPrimary === false) {
        return false;
      }
      if (evt.type === 'touchend' && evt.touches.length === 0) {
        return true;
      }
      if (evt.changedTouches) {
        return evt.changedTouches[0].identifier === this.mainTouchId;
      }
      return true;
    },

    /**
     * @private
     * @param {Event} e Event object fired on mousedown
     */
    _onTouchStart: function(e) {
      e.preventDefault();
      if (this.mainTouchId === null) {
        this.mainTouchId = this.getPointerId(e);
      }
      this.__onMouseDown(e);
      this._resetTransformEventData();
      var canvasElement = this.upperCanvasEl,
          eventTypePrefix = this._getEventPrefix();
      addListener(fabric.document, 'touchend', this._onTouchEnd, addEventOptions);
      addListener(fabric.document, 'touchmove', this._onMouseMove, addEventOptions);
      // Unbind mousedown to prevent double triggers from touch devices
      removeListener(canvasElement, eventTypePrefix + 'down', this._onMouseDown);
    },

    /**
     * @private
     * @param {Event} e Event object fired on mousedown
     */
    _onMouseDown: function (e) {
      this.__onMouseDown(e);
      this._resetTransformEventData();
      var canvasElement = this.upperCanvasEl,
          eventTypePrefix = this._getEventPrefix();
      removeListener(canvasElement, eventTypePrefix + 'move', this._onMouseMove, addEventOptions);
      addListener(fabric.document, eventTypePrefix + 'up', this._onMouseUp);
      addListener(fabric.document, eventTypePrefix + 'move', this._onMouseMove, addEventOptions);
    },

    /**
     * @private
     * @param {Event} e Event object fired on mousedown
     */
    _onTouchEnd: function(e) {
      if (e.touches.length > 0) {
        // if there are still touches stop here
        return;
      }
      this.__onMouseUp(e);
      this._resetTransformEventData();
      this.mainTouchId = null;
      var eventTypePrefix = this._getEventPrefix();
      removeListener(fabric.document, 'touchend', this._onTouchEnd, addEventOptions);
      removeListener(fabric.document, 'touchmove', this._onMouseMove, addEventOptions);
      var _this = this;
      if (this._willAddMouseDown) {
        clearTimeout(this._willAddMouseDown);
      }
      this._willAddMouseDown = setTimeout(function() {
        // Wait 400ms before rebinding mousedown to prevent double triggers
        // from touch devices
        addListener(_this.upperCanvasEl, eventTypePrefix + 'down', _this._onMouseDown);
        _this._willAddMouseDown = 0;
      }, 400);
    },

    /**
     * @private
     * @param {Event} e Event object fired on mouseup
     */
    _onMouseUp: function (e) {
      this.__onMouseUp(e);
      this._resetTransformEventData();
      var canvasElement = this.upperCanvasEl,
          eventTypePrefix = this._getEventPrefix();
      if (this._isMainEvent(e)) {
        removeListener(fabric.document, eventTypePrefix + 'up', this._onMouseUp);
        removeListener(fabric.document, eventTypePrefix + 'move', this._onMouseMove, addEventOptions);
        addListener(canvasElement, eventTypePrefix + 'move', this._onMouseMove, addEventOptions);
      }
    },

    /**
     * @private
     * @param {Event} e Event object fired on mousemove
     */
    _onMouseMove: function (e) {
      var activeObject = this.getActiveObject();
      !this.allowTouchScrolling && (!activeObject || !activeObject.__isDragging)
        && e.preventDefault && e.preventDefault();
      this.__onMouseMove(e);
    },

    /**
     * @private
     */
    _onResize: function (e) {
      this.calcOffset();
<<<<<<< HEAD
      this.fire('resize', { e: e });
=======
      this.fire('window:resize', { e: e });
>>>>>>> 5a65dece
    },

    /**
     * Decides whether the canvas should be redrawn in mouseup and mousedown events.
     * @private
     * @param {Object} target
     */
    _shouldRender: function(target) {
      var activeObject = this._activeObject;

      if (
        !!activeObject !== !!target ||
        (activeObject && target && (activeObject !== target))
      ) {
        // this covers: switch of target, from target to no target, selection of target
        // multiSelection with key and mouse
        return true;
      }
      else if (activeObject && activeObject.isEditing) {
        // if we mouse up/down over a editing textbox a cursor change,
        // there is no need to re render
        return false;
      }
      return false;
    },

    /**
     * Method that defines the actions when mouse is released on canvas.
     * The method resets the currentTransform parameters, store the image corner
     * position in the image object and render the canvas on top.
     * @private
     * @param {Event} e Event object fired on mouseup
     */
    __onMouseUp: function (e) {
      var target, transform = this._currentTransform,
          groupSelector = this._groupSelector, shouldRender = false,
          isClick = (!groupSelector || (groupSelector.left === 0 && groupSelector.top === 0));
      this._cacheTransformEventData(e);
      target = this._target;
      this._handleEvent(e, 'up:before');
      // if right/middle click just fire events and return
      // target undefined will make the _handleEvent search the target
      if (checkClick(e, RIGHT_CLICK)) {
        if (this.fireRightClick) {
          this._handleEvent(e, 'up', RIGHT_CLICK, isClick);
        }
        return;
      }

      if (checkClick(e, MIDDLE_CLICK)) {
        if (this.fireMiddleClick) {
          this._handleEvent(e, 'up', MIDDLE_CLICK, isClick);
        }
        this._resetTransformEventData();
        return;
      }

      if (this.isDrawingMode && this._isCurrentlyDrawing) {
        this._onMouseUpInDrawingMode(e);
        return;
      }

      if (!this._isMainEvent(e)) {
        return;
      }
      if (transform) {
        this._finalizeCurrentTransform(e);
        shouldRender = transform.actionPerformed;
      }
      if (!isClick) {
        var targetWasActive = target === this._activeObject;
        this._maybeGroupObjects(e);
        if (!shouldRender) {
          shouldRender = (
            this._shouldRender(target) ||
            (!targetWasActive && target === this._activeObject)
          );
        }
      }
      var corner, pointer;
      if (target) {
        corner = target._findTargetCorner(
          this.getPointer(e, true),
          fabric.util.isTouchEvent(e)
        );
        if (target.selectable && target !== this._activeObject && target.activeOn === 'up') {
          this.setActiveObject(target, e);
          shouldRender = true;
        }
        else {
          var control = target.controls[corner],
              mouseUpHandler = control && control.getMouseUpHandler(e, target, control);
          if (mouseUpHandler) {
            pointer = this.getPointer(e);
            mouseUpHandler(e, transform, pointer.x, pointer.y);
          }
        }
        target.isMoving = false;
      }
      // if we are ending up a transform on a different control or a new object
      // fire the original mouse up from the corner that started the transform
      if (transform && (transform.target !== target || transform.corner !== corner)) {
        var originalControl = transform.target && transform.target.controls[transform.corner],
            originalMouseUpHandler = originalControl && originalControl.getMouseUpHandler(e, target, control);
        pointer = pointer || this.getPointer(e);
        originalMouseUpHandler && originalMouseUpHandler(e, transform, pointer.x, pointer.y);
      }
      this._setCursorFromEvent(e, target);
      this._handleEvent(e, 'up', LEFT_CLICK, isClick);
      this._groupSelector = null;
      this._currentTransform = null;
      // reset the target information about which corner is selected
      target && (target.__corner = 0);
      if (shouldRender) {
        this.requestRenderAll();
      }
      else if (!isClick) {
        this.renderTop();
      }
    },

    /**
     * @private
     * Handle event firing for target and subtargets
     * @param {Event} e event from mouse
     * @param {String} eventType event to fire (up, down or move)
     * @param {object} [data] event data overrides
     * @return {object} options
     */
    _simpleEventHandler: function(eventType, e, data) {
      var target = this.findTarget(e), subTargets = this.targets || [];
      return this._basicEventHandler(eventType, Object.assign({}, {
        e: e,
        target: target,
        subTargets: subTargets,
      }, data));
    },

    _basicEventHandler: function (eventType, options) {
      var target = options.target, subTargets = options.subTargets;
      this.fire(eventType, options);
      target && target.fire(eventType, options);
      for (var i = 0; i < subTargets.length; i++) {
        subTargets[i].fire(eventType, options);
      }
      return options;
    },

    /**
     * @private
     * Handle event firing for target and subtargets
     * @param {Event} e event from mouse
     * @param {String} eventType event to fire (up, down or move)
     * @param {fabric.Object} targetObj receiving event
     * @param {Number} [button] button used in the event 1 = left, 2 = middle, 3 = right
     * @param {Boolean} isClick for left button only, indicates that the mouse up happened without move.
     */
    _handleEvent: function(e, eventType, button, isClick) {
      var target = this._target,
          targets = this.targets || [],
          options = {
            e: e,
            target: target,
            subTargets: targets,
            button: button || LEFT_CLICK,
            isClick: isClick || false,
            pointer: this._pointer,
            absolutePointer: this._absolutePointer,
            transform: this._currentTransform
          };
      if (eventType === 'up') {
        options.currentTarget = this.findTarget(e);
        options.currentSubTargets = this.targets;
      }
      this.fire('mouse:' + eventType, options);
      target && target.fire('mouse' + eventType, options);
      for (var i = 0; i < targets.length; i++) {
        targets[i].fire('mouse' + eventType, options);
      }
    },

    /**
     * @private
     * @param {Event} e send the mouse event that generate the finalize down, so it can be used in the event
     */
    _finalizeCurrentTransform: function(e) {

      var transform = this._currentTransform,
          target = transform.target,
          options = {
            e: e,
            target: target,
            transform: transform,
            action: transform.action,
          };

      if (target._scaling) {
        target._scaling = false;
      }

      target.setCoords();

      if (transform.actionPerformed || (this.stateful && target.hasStateChanged())) {
        this._fire('modified', options);
      }
    },

    /**
     * @private
     * @param {Event} e Event object fired on mousedown
     */
    _onMouseDownInDrawingMode: function(e) {
      this._isCurrentlyDrawing = true;
      if (this.getActiveObject()) {
        this.discardActiveObject(e);
        this.requestRenderAll();
      }
      var pointer = this.getPointer(e);
      this.freeDrawingBrush.onMouseDown(pointer, { e: e, pointer: pointer });
      this._handleEvent(e, 'down');
    },

    /**
     * @private
     * @param {Event} e Event object fired on mousemove
     */
    _onMouseMoveInDrawingMode: function(e) {
      if (this._isCurrentlyDrawing) {
        var pointer = this.getPointer(e);
        this.freeDrawingBrush.onMouseMove(pointer, { e: e, pointer: pointer });
      }
      this.setCursor(this.freeDrawingCursor);
      this._handleEvent(e, 'move');
    },

    /**
     * @private
     * @param {Event} e Event object fired on mouseup
     */
    _onMouseUpInDrawingMode: function(e) {
      var pointer = this.getPointer(e);
      this._isCurrentlyDrawing = this.freeDrawingBrush.onMouseUp({ e: e, pointer: pointer });
      this._handleEvent(e, 'up');
    },

    /**
     * Method that defines the actions when mouse is clicked on canvas.
     * The method inits the currentTransform parameters and renders all the
     * canvas so the current image can be placed on the top canvas and the rest
     * in on the container one.
     * @private
     * @param {Event} e Event object fired on mousedown
     */
    __onMouseDown: function (e) {
      this._cacheTransformEventData(e);
      this._handleEvent(e, 'down:before');
      var target = this._target;
      // if right click just fire events
      if (checkClick(e, RIGHT_CLICK)) {
        if (this.fireRightClick) {
          this._handleEvent(e, 'down', RIGHT_CLICK);
        }
        return;
      }

      if (checkClick(e, MIDDLE_CLICK)) {
        if (this.fireMiddleClick) {
          this._handleEvent(e, 'down', MIDDLE_CLICK);
        }
        return;
      }

      if (this.isDrawingMode) {
        this._onMouseDownInDrawingMode(e);
        return;
      }

      if (!this._isMainEvent(e)) {
        return;
      }

      // ignore if some object is being transformed at this moment
      if (this._currentTransform) {
        return;
      }

      var pointer = this._pointer;
      // save pointer for check in __onMouseUp event
      this._previousPointer = pointer;
      var shouldRender = this._shouldRender(target),
          shouldGroup = this._shouldGroup(e, target);
      if (this._shouldClearSelection(e, target)) {
        this.discardActiveObject(e);
      }
      else if (shouldGroup) {
        this._handleGrouping(e, target);
        target = this._activeObject;
      }

      if (this.selection && (!target ||
        (!target.selectable && !target.isEditing && target !== this._activeObject))) {
        this._groupSelector = {
          ex: this._absolutePointer.x,
          ey: this._absolutePointer.y,
          top: 0,
          left: 0
        };
      }

      if (target) {
        var alreadySelected = target === this._activeObject;
        if (target.selectable && target.activeOn === 'down') {
          this.setActiveObject(target, e);
        }
        var corner = target._findTargetCorner(
          this.getPointer(e, true),
          fabric.util.isTouchEvent(e)
        );
        target.__corner = corner;
        if (target === this._activeObject && (corner || !shouldGroup)) {
          this._setupCurrentTransform(e, target, alreadySelected);
          var control = target.controls[corner],
              pointer = this.getPointer(e),
              mouseDownHandler = control && control.getMouseDownHandler(e, target, control);
          if (mouseDownHandler) {
            mouseDownHandler(e, this._currentTransform, pointer.x, pointer.y);
          }
        }
      }
<<<<<<< HEAD
      this._objectsToRender = this._chooseObjectsToRender();
=======
      var invalidate = shouldRender || shouldGroup;
      //  we clear `_objectsToRender` in case of a change in order to repopulate it at rendering
      //  run before firing the `down` event to give the dev a chance to populate it themselves
      invalidate && (this._objectsToRender = undefined);
>>>>>>> 5a65dece
      this._handleEvent(e, 'down');
      // we must renderAll so that we update the visuals
      invalidate && this.requestRenderAll();
    },

    /**
     * reset cache form common information needed during event processing
     * @private
     */
    _resetTransformEventData: function() {
      this._target = null;
      this._pointer = null;
      this._absolutePointer = null;
    },

    /**
     * Cache common information needed during event processing
     * @private
     * @param {Event} e Event object fired on event
     */
    _cacheTransformEventData: function(e) {
      // reset in order to avoid stale caching
      this._resetTransformEventData();
      this._pointer = this.getPointer(e, true);
      this._absolutePointer = this.restorePointerVpt(this._pointer);
      this._target = this._currentTransform ? this._currentTransform.target : this.findTarget(e) || null;
    },

    /**
     * @private
     */
    _beforeTransform: function(e) {
      var t = this._currentTransform;
      this.stateful && t.target.saveState();
      this.fire('before:transform', {
        e: e,
        transform: t,
      });
    },

    /**
     * Method that defines the actions when mouse is hovering the canvas.
     * The currentTransform parameter will define whether the user is rotating/scaling/translating
     * an image or neither of them (only hovering). A group selection is also possible and would cancel
     * all any other type of action.
     * In case of an image transformation only the top canvas will be rendered.
     * @private
     * @param {Event} e Event object fired on mousemove
     */
    __onMouseMove: function (e) {
      this._handleEvent(e, 'move:before');
      this._cacheTransformEventData(e);
      var target, pointer;

      if (this.isDrawingMode) {
        this._onMouseMoveInDrawingMode(e);
        return;
      }

      if (!this._isMainEvent(e)) {
        return;
      }

      var groupSelector = this._groupSelector;

      // We initially clicked in an empty area, so we draw a box for multiple selection
      if (groupSelector) {
        pointer = this._absolutePointer;

        groupSelector.left = pointer.x - groupSelector.ex;
        groupSelector.top = pointer.y - groupSelector.ey;

        this.renderTop();
      }
      else if (!this._currentTransform) {
        target = this.findTarget(e) || null;
        this._setCursorFromEvent(e, target);
        this._fireOverOutEvents(target, e);
      }
      else {
        this._transformObject(e);
      }
      this._handleEvent(e, 'move');
      this._resetTransformEventData();
    },

    /**
     * Manage the mouseout, mouseover events for the fabric object on the canvas
     * @param {Fabric.Object} target the target where the target from the mousemove event
     * @param {Event} e Event object fired on mousemove
     * @private
     */
    _fireOverOutEvents: function(target, e) {
      var _hoveredTarget = this._hoveredTarget,
          _hoveredTargets = this._hoveredTargets, targets = this.targets,
          length = Math.max(_hoveredTargets.length, targets.length);

      this.fireSyntheticInOutEvents(target, { e }, {
        oldTarget: _hoveredTarget,
        evtOut: 'mouseout',
        canvasEvtOut: 'mouse:out',
        evtIn: 'mouseover',
        canvasEvtIn: 'mouse:over',
      });
      for (var i = 0; i < length; i++){
        this.fireSyntheticInOutEvents(targets[i], { e }, {
          oldTarget: _hoveredTargets[i],
          evtOut: 'mouseout',
          evtIn: 'mouseover',
        });
      }
      this._hoveredTarget = target;
      this._hoveredTargets = this.targets.concat();
    },

    /**
     * Manage the dragEnter, dragLeave events for the fabric objects on the canvas
     * @param {Fabric.Object} target the target where the target from the onDrag event
     * @param {Object} data Event object fired on dragover
     * @private
     */
    _fireEnterLeaveEvents: function(target, data) {
      var _draggedoverTarget = this._draggedoverTarget,
          _hoveredTargets = this._hoveredTargets, targets = this.targets,
          length = Math.max(_hoveredTargets.length, targets.length);

      this.fireSyntheticInOutEvents(target, data, {
        oldTarget: _draggedoverTarget,
        evtOut: 'dragleave',
        evtIn: 'dragenter',
        canvasEvtIn: 'drag:enter',
        canvasEvtOut: 'drag:leave',
      });
      for (var i = 0; i < length; i++) {
        this.fireSyntheticInOutEvents(targets[i], data, {
          oldTarget: _hoveredTargets[i],
          evtOut: 'dragleave',
          evtIn: 'dragenter',
        });
      }
      this._draggedoverTarget = target;
    },

    /**
     * Manage the synthetic in/out events for the fabric objects on the canvas
     * @param {Fabric.Object} target the target where the target from the supported events
     * @param {Object} data Event object fired
     * @param {Object} config configuration for the function to work
     * @param {String} config.targetName property on the canvas where the old target is stored
     * @param {String} [config.canvasEvtOut] name of the event to fire at canvas level for out
     * @param {String} config.evtOut name of the event to fire for out
     * @param {String} [config.canvasEvtIn] name of the event to fire at canvas level for in
     * @param {String} config.evtIn name of the event to fire for in
     * @private
     */
    fireSyntheticInOutEvents: function(target, data, config) {
      var inOpt, outOpt, oldTarget = config.oldTarget, outFires, inFires,
          targetChanged = oldTarget !== target, canvasEvtIn = config.canvasEvtIn, canvasEvtOut = config.canvasEvtOut;
      if (targetChanged) {
        inOpt = Object.assign({}, data, { target: target, previousTarget: oldTarget });
        outOpt = Object.assign({}, data, { target: oldTarget, nextTarget: target });
      }
      inFires = target && targetChanged;
      outFires = oldTarget && targetChanged;
      if (outFires) {
        canvasEvtOut && this.fire(canvasEvtOut, outOpt);
        oldTarget.fire(config.evtOut, outOpt);
      }
      if (inFires) {
        canvasEvtIn && this.fire(canvasEvtIn, inOpt);
        target.fire(config.evtIn, inOpt);
      }
    },

    /**
     * Method that defines actions when an Event Mouse Wheel
     * @param {Event} e Event object fired on mouseup
     */
    __onMouseWheel: function(e) {
      this._cacheTransformEventData(e);
      this._handleEvent(e, 'wheel');
      this._resetTransformEventData();
    },

    /**
     * @private
     * @param {Event} e Event fired on mousemove
     */
    _transformObject: function (e) {
      this._needsCurrentTransformSetup && this._setupCurrentTransform(e, this._currentTransform.target, true);

      var pointer = this.getPointer(e),
          transform = this._currentTransform,
          target = transform.target,
          //  transform pointer to target's containing coordinate plane
          //  both pointer and object should agree on every point
          localPointer = target.group ?
            fabric.util.sendPointToPlane(pointer, null, target.group.calcTransformMatrix()) :
            pointer;

      transform.reset = false;
      transform.shiftKey = e.shiftKey;
      transform.altKey = e[this.centeredKey];

      this._performTransformAction(e, transform, localPointer);
      transform.actionPerformed && this.requestRenderAll();
    },

    /**
     * @private
     */
    _performTransformAction: function(e, transform, pointer) {
      var x = pointer.x,
          y = pointer.y,
          action = transform.action,
          actionPerformed = false,
          actionHandler = transform.actionHandler;
          // this object could be created from the function in the control handlers


      if (actionHandler) {
        actionPerformed = actionHandler(e, transform, x, y);
      }
      if (action === 'drag' && actionPerformed) {
        transform.target.isMoving = true;
        this.setCursor(transform.target.moveCursor || this.moveCursor);
      }
      transform.actionPerformed = transform.actionPerformed || actionPerformed;
    },

    /**
     * @private
     */
    _fire: fabric.controlsUtils.fireEvent,

    /**
     * Sets the cursor depending on where the canvas is being hovered.
     * Note: very buggy in Opera
     * @param {Event} e Event object
     * @param {Object} target Object that the mouse is hovering, if so.
     */
    _setCursorFromEvent: function (e, target) {
      if (!target) {
        this.setCursor(this.defaultCursor);
        return false;
      }
      var hoverCursor = target.hoverCursor || this.hoverCursor,
          activeSelection = this._activeObject && this._activeObject.type === 'activeSelection' ?
            this._activeObject : null,
          // only show proper corner when group selection is not active
          corner = (!activeSelection || !activeSelection.contains(target))
          // here we call findTargetCorner always with undefined for the touch parameter.
          // we assume that if you are using a cursor you do not need to interact with
          // the bigger touch area.
                    && target._findTargetCorner(this.getPointer(e, true));

      if (!corner) {
        if (target.subTargetCheck){
          // hoverCursor should come from top-most subTarget,
          // so we walk the array backwards
          this.targets.concat().reverse().map(function(_target){
            hoverCursor = _target.hoverCursor || hoverCursor;
          });
        }
        this.setCursor(hoverCursor);
      }
      else {
        this.setCursor(this.getCornerCursor(corner, target, e));
      }
    },

    /**
     * @private
     */
    getCornerCursor: function(corner, target, e) {
      var control = target.controls[corner];
      return control.cursorStyleHandler(e, control, target);
    }
  });
})();<|MERGE_RESOLUTION|>--- conflicted
+++ resolved
@@ -535,11 +535,7 @@
      */
     _onResize: function (e) {
       this.calcOffset();
-<<<<<<< HEAD
-      this.fire('resize', { e: e });
-=======
       this.fire('window:resize', { e: e });
->>>>>>> 5a65dece
     },
 
     /**
@@ -869,14 +865,10 @@
           }
         }
       }
-<<<<<<< HEAD
-      this._objectsToRender = this._chooseObjectsToRender();
-=======
       var invalidate = shouldRender || shouldGroup;
       //  we clear `_objectsToRender` in case of a change in order to repopulate it at rendering
       //  run before firing the `down` event to give the dev a chance to populate it themselves
       invalidate && (this._objectsToRender = undefined);
->>>>>>> 5a65dece
       this._handleEvent(e, 'down');
       // we must renderAll so that we update the visuals
       invalidate && this.requestRenderAll();
