fabric.util.object.extend(fabric.Object.prototype, /** @lends fabric.Object.prototype */ {

  /**
   * Moves an object to the bottom of the stack of drawn objects
   * @return {fabric.Object} thisArg
   * @chainable
   */
  sendToBack: function () {
    var parent = this.getParent();
    parent && parent.sendObjectToBack(this);
    return this;
  },

  /**
   * Moves an object to the top of the stack of drawn objects
   * @return {fabric.Object} thisArg
   * @chainable
   */
  bringToFront: function() {
    var parent = this.getParent();
    parent && parent.bringObjectToFront(this);
    return this;
  },

  /**
   * Moves an object down in stack of drawn objects
   * @param {Boolean} [intersecting] If `true`, send object behind next lower intersecting object
   * @return {fabric.Object} thisArg
   * @chainable
   */
  sendBackwards: function(intersecting) {
    var parent = this.getParent();
    parent && parent.sendObjectBackwards(this, intersecting);
    return this;
  },

  /**
   * Moves an object up in stack of drawn objects
   * @param {Boolean} [intersecting] If `true`, send object in front of next upper intersecting object
   * @return {fabric.Object} thisArg
   * @chainable
   */
  bringForward: function(intersecting) {
    var parent = this.getParent();
    parent && parent.bringObjectForward(this, intersecting);
    return this;
  },

  /**
   * Moves an object to specified level in stack of drawn objects
   * @param {Number} index New position of object
   * @return {fabric.Object} thisArg
   * @chainable
   */
  moveTo: function(index) {
    var parent = this.getParent();
    parent && parent.moveObjectTo(this, index);
    return this;
  },

  /**
   *
   * @param {fabric.Object} other object to compare against
   * @returns {boolean | undefined} if objects do not share a common ancestor or they are strictly equal it is impossible to determine which is in front of the other; in such cases the function returns `undefined`
   */
  isInFrontOf: function (other) {
    if (this === other) {
      return undefined;
    }
    var ancestors = this.getAncestors().reverse().concat(this);
    var otherAncestors = other.getAncestors().reverse().concat(other);
    var i, j, found = false;
    //  find the common ancestor
    for (i = 0; i < ancestors.length; i++) {
      for (j = 0; j < otherAncestors.length; j++) {
        if (ancestors[i] === otherAncestors[j]) {
          found = true;
          break;
        }
      }
      if (found) {
        break;
      }
    }
<<<<<<< HEAD
    return this;
  },

  /**
   *
   * @param {fabric.Object} other object to compare against
   * @returns {boolean | undefined} if objects do not share a common ancestor or they are strictly equal it is impossible to determine which is in front of the other; in such cases the function returns `undefined`
   */
  isInFrontOf: function (other) {
    if (this === other) {
      return undefined;
    }
    var ancestors = this.getAncestors().reverse().concat(this);
    var otherAncestors = other.getAncestors().reverse().concat(other);
    var i, j, found = false;
    //  find the common ancestor
    for (i = 0; i < ancestors.length; i++) {
      for (j = 0; j < otherAncestors.length; j++) {
        if (ancestors[i] === otherAncestors[j]) {
          found = true;
          break;
        }
      }
      if (found) {
        break;
      }
    }
=======
>>>>>>> 5a65dece
    if (!found) {
      return undefined;
    }
    //  compare trees from the common ancestor down
    var tree = ancestors.slice(i),
        otherTree = otherAncestors.slice(j),
        a, b, parent;
    for (i = 1; i < Math.min(tree.length, otherTree.length); i++) {
      a = tree[i];
      b = otherTree[i];
      if (a !== b) {
        parent = tree[i - 1];
        return parent._objects.indexOf(a) > parent._objects.indexOf(b);
      }
    }
    //  happens if a is ancestor of b or vice versa
    return tree.length > otherTree.length;
  }
});<|MERGE_RESOLUTION|>--- conflicted
+++ resolved
@@ -82,36 +82,6 @@
         break;
       }
     }
-<<<<<<< HEAD
-    return this;
-  },
-
-  /**
-   *
-   * @param {fabric.Object} other object to compare against
-   * @returns {boolean | undefined} if objects do not share a common ancestor or they are strictly equal it is impossible to determine which is in front of the other; in such cases the function returns `undefined`
-   */
-  isInFrontOf: function (other) {
-    if (this === other) {
-      return undefined;
-    }
-    var ancestors = this.getAncestors().reverse().concat(this);
-    var otherAncestors = other.getAncestors().reverse().concat(other);
-    var i, j, found = false;
-    //  find the common ancestor
-    for (i = 0; i < ancestors.length; i++) {
-      for (j = 0; j < otherAncestors.length; j++) {
-        if (ancestors[i] === otherAncestors[j]) {
-          found = true;
-          break;
-        }
-      }
-      if (found) {
-        break;
-      }
-    }
-=======
->>>>>>> 5a65dece
     if (!found) {
       return undefined;
     }
