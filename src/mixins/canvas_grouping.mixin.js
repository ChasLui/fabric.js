(function() {

  var min = Math.min,
      max = Math.max;

  fabric.util.object.extend(fabric.Canvas.prototype, /** @lends fabric.Canvas.prototype */ {

    /**
     * @private
     * @param {Event} e Event object
     * @param {fabric.Object} target
     * @return {Boolean}
     */
    _shouldGroup: function(e, target) {
      var activeObject = this._activeObject;
<<<<<<< HEAD
      return !!activeObject && this._isSelectionKeyPressed(e)
        && !!target && target.selectable && this.selection
        && (activeObject !== target || activeObject.type === 'activeSelection')
        //  make sure `activeObject` and `target` aren't ancestors of each other
        && !target.isDescendantOf(activeObject) && !activeObject.isDescendantOf(target)
=======
      // check if an active object exists on canvas and if the user is pressing the `selectionKey` while canvas supports multi selection.
      return !!activeObject && this._isSelectionKeyPressed(e) && this.selection
        // on top of that the user also has to hit a target that is selectable.
        && !!target && target.selectable
        // if all pre-requisite pass, the target is either something different from the current
        // activeObject or if an activeSelection already exists
        // TODO at time of writing why `activeObject.type === 'activeSelection'` matter is unclear.
        // is a very old condition uncertain if still valid.
        && (activeObject !== target || activeObject.type === 'activeSelection')
        //  make sure `activeObject` and `target` aren't ancestors of each other
        && !target.isDescendantOf(activeObject) && !activeObject.isDescendantOf(target)
        //  target accepts selection
>>>>>>> fbb45817
        && !target.onSelect({ e: e });
    },

    /**
     * @private
     * @param {Event} e Event object
     * @param {fabric.Object} target
     */
    _handleGrouping: function (e, target) {
      var activeObject = this._activeObject;
      // avoid multi select when shift click on a corner
      if (activeObject.__corner) {
        return;
      }
      if (target === activeObject) {
        // if it's a group, find target again, using activeGroup objects
        target = this.findTarget(e, true);
        // if even object is not found or we are on activeObjectCorner, bail out
        if (!target || !target.selectable) {
          return;
        }
      }
      if (activeObject && activeObject.type === 'activeSelection') {
        this._updateActiveSelection(target, e);
      }
      else {
        this._createActiveSelection(target, e);
      }
    },

    /**
     * @private
     */
    _updateActiveSelection: function(target, e) {
      var activeSelection = this._activeObject,
          currentActiveObjects = activeSelection._objects.slice(0);
      if (target.group === activeSelection) {
        activeSelection.remove(target);
        this._hoveredTarget = target;
        this._hoveredTargets = this.targets.concat();
        if (activeSelection.size() === 1) {
          // activate last remaining object
          this._setActiveObject(activeSelection.item(0), e);
        }
      }
      else {
        activeSelection.add(target);
        this._hoveredTarget = activeSelection;
        this._hoveredTargets = this.targets.concat();
      }
      this._fireSelectionEvents(currentActiveObjects, e);
    },

    /**
     * @private
     */
    _createActiveSelection: function(target, e) {
      var currentActives = this.getActiveObjects(), group = this._createGroup(target);
      this._hoveredTarget = group;
      // ISSUE 4115: should we consider subTargets here?
      // this._hoveredTargets = [];
      // this._hoveredTargets = this.targets.concat();
      this._setActiveObject(group, e);
      this._fireSelectionEvents(currentActives, e);
    },


    /**
     * @private
     * @param {Object} target
     * @returns {fabric.ActiveSelection}
     */
    _createGroup: function(target) {
      var activeObject = this._activeObject;
      var groupObjects = target.isInFrontOf(activeObject) ?
        [activeObject, target] :
        [target, activeObject];
      activeObject.isEditing && activeObject.exitEditing();
      //  handle case: target is nested
      return new fabric.ActiveSelection(groupObjects, {
        canvas: this
      });
    },

    /**
     * @private
     * @param {Event} e mouse event
     */
    _groupSelectedObjects: function (e) {

      var group = this._collectObjects(e),
          aGroup;

      // do not create group for 1 element only
      if (group.length === 1) {
        this.setActiveObject(group[0], e);
      }
      else if (group.length > 1) {
        aGroup = new fabric.ActiveSelection(group.reverse(), {
          canvas: this
        });
        this.setActiveObject(aGroup, e);
      }
    },

    /**
     * @private
     */
    _collectObjects: function(e) {
      var group = [],
          currentObject,
          x1 = this._groupSelector.ex,
          y1 = this._groupSelector.ey,
          x2 = x1 + this._groupSelector.left,
          y2 = y1 + this._groupSelector.top,
          selectionX1Y1 = new fabric.Point(min(x1, x2), min(y1, y2)),
          selectionX2Y2 = new fabric.Point(max(x1, x2), max(y1, y2)),
          allowIntersect = !this.selectionFullyContained,
          isClick = x1 === x2 && y1 === y2;
      // we iterate reverse order to collect top first in case of click.
      for (var i = this._objects.length; i--; ) {
        currentObject = this._objects[i];

        if (!currentObject || !currentObject.selectable || !currentObject.visible) {
          continue;
        }

        if ((allowIntersect && currentObject.intersectsWithRect(selectionX1Y1, selectionX2Y2, true)) ||
            currentObject.isContainedWithinRect(selectionX1Y1, selectionX2Y2, true) ||
            (allowIntersect && currentObject.containsPoint(selectionX1Y1, null, true)) ||
            (allowIntersect && currentObject.containsPoint(selectionX2Y2, null, true))
        ) {
          group.push(currentObject);
          // only add one object if it's a click
          if (isClick) {
            break;
          }
        }
      }

      if (group.length > 1) {
        group = group.filter(function(object) {
          return !object.onSelect({ e: e });
        });
      }

      return group;
    },

    /**
     * @private
     */
    _maybeGroupObjects: function(e) {
      if (this.selection && this._groupSelector) {
        this._groupSelectedObjects(e);
      }
      this.setCursor(this.defaultCursor);
      // clear selection and current transformation
      this._groupSelector = null;
    }
  });

})();<|MERGE_RESOLUTION|>--- conflicted
+++ resolved
@@ -13,13 +13,6 @@
      */
     _shouldGroup: function(e, target) {
       var activeObject = this._activeObject;
-<<<<<<< HEAD
-      return !!activeObject && this._isSelectionKeyPressed(e)
-        && !!target && target.selectable && this.selection
-        && (activeObject !== target || activeObject.type === 'activeSelection')
-        //  make sure `activeObject` and `target` aren't ancestors of each other
-        && !target.isDescendantOf(activeObject) && !activeObject.isDescendantOf(target)
-=======
       // check if an active object exists on canvas and if the user is pressing the `selectionKey` while canvas supports multi selection.
       return !!activeObject && this._isSelectionKeyPressed(e) && this.selection
         // on top of that the user also has to hit a target that is selectable.
@@ -32,7 +25,6 @@
         //  make sure `activeObject` and `target` aren't ancestors of each other
         && !target.isDescendantOf(activeObject) && !activeObject.isDescendantOf(target)
         //  target accepts selection
->>>>>>> fbb45817
         && !target.onSelect({ e: e });
     },
 
