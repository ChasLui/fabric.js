/**
 * This file is consumed by fabric.
 * The `./node` and `./browser` files define the env variable that is used by this module.
 * The `./node` module sets the env at import time.
 * The `./browser` module is defined to be the default env and doesn't set the env at all.
 * This is done in order to support isomorphic usage for browser and node applications
 * since window and document aren't defined at time of import in SSR, we can't set env so we avoid it by deferring to the default env.
 */

import { TFabricEnv } from './types';
import { getEnv as getBrowserEnv } from './browser';
<<<<<<< HEAD
import { DOMWindow } from 'jsdom';
=======
import type { DOMWindow } from 'jsdom';
>>>>>>> fb9b2b69

let env: TFabricEnv;

export const setEnv = (value: TFabricEnv) => {
  env = value;
};

export const getEnv = () => env || getBrowserEnv();

export const getDocument = (): Document => getEnv().document;

export const getWindow = (): Window | DOMWindow => getEnv().window;

export const setEnvForTests = (window: Window | DOMWindow) => {
  env.document = window.document;
  env.window = window;
};<|MERGE_RESOLUTION|>--- conflicted
+++ resolved
@@ -9,11 +9,7 @@
 
 import { TFabricEnv } from './types';
 import { getEnv as getBrowserEnv } from './browser';
-<<<<<<< HEAD
-import { DOMWindow } from 'jsdom';
-=======
 import type { DOMWindow } from 'jsdom';
->>>>>>> fb9b2b69
 
 let env: TFabricEnv;
 
