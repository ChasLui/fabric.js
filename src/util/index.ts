export { cos } from './misc/cos';
export { sin } from './misc/sin';
export {
  rotateVector,
  createVector,
  calcAngleBetweenVectors,
  getUnitVector,
  calcVectorRotation,
  crossProduct,
  dotProduct,
  getOrthonormalVector,
  isBetweenVectors,
  magnitude,
} from './misc/vectors';
export {
  degreesToRadians,
  radiansToDegrees,
} from './misc/radiansDegreesConversion';
export { rotatePoint } from './misc/rotatePoint';
export * from './misc/projectStroke';
export type {
  TComposeMatrixArgs,
  TQrDecomposeOut,
  TRotateMatrixArgs,
  TScaleMatrixArgs,
  TTranslateMatrixArgs,
} from './misc/matrix';
export {
  transformPoint,
  invertTransform,
  composeMatrix,
  qrDecompose,
  createTranslateMatrix,
  createRotateMatrix,
  createScaleMatrix,
  createSkewXMatrix,
  createSkewYMatrix,
  calcDimensionsMatrix,
  multiplyTransformMatrices,
<<<<<<< HEAD
  multiplyTransformMatrixChain,
=======
  multiplyTransformMatrixArray,
>>>>>>> d217b0f7
  isIdentityMatrix,
} from './misc/matrix';
export type { TextStyleArray } from './misc/textStyles';
export {
  stylesFromArray,
  stylesToArray,
  hasStyleChanged,
} from './misc/textStyles';
export {
  createCanvasElement,
  createImage,
  copyCanvasElement,
  toDataURL,
} from './misc/dom';
export { toFixed } from './misc/toFixed';
export {
  matrixToSVG,
  parsePreserveAspectRatioAttribute,
  parseUnit,
  getSvgAttributes,
} from './misc/svgParsing';
export { groupSVGElements } from './misc/groupSVGElements';
export { findScaleToFit, findScaleToCover } from './misc/findScaleTo';
export { capValue } from './misc/capValue';
export {
  saveObjectTransform,
  resetObjectTransform,
  addTransformToObject,
  applyTransformToObject,
  removeTransformFromObject,
  sizeAfterTransform,
} from './misc/objectTransforms';
export { makeBoundingBoxFromPoints } from './misc/boundingBoxFromPoints';
export {
  calcPlaneChangeMatrix,
  sendPointToPlane,
  sendVectorToPlane,
  sendObjectToPlane,
} from './misc/planeChange';
export * as string from './lang_string';
export type {
  EnlivenObjectOptions,
  LoadImageOptions,
} from './misc/objectEnlive';
export {
  loadImage,
  enlivenObjects,
  enlivenObjectEnlivables,
} from './misc/objectEnlive';
export { pick } from './misc/pick';
export * from './path/typedefs';
export {
  joinPath,
  parsePath,
  makePathSimpler,
  getSmoothPathFromPoints,
  getPathSegmentsInfo,
  getBoundsOfCurve,
  getPointOnPath,
  transformPath,
  getRegularPolygonPath,
} from './path';
export { setStyle } from './dom_style';
export { isTouchEvent, getPointer } from './dom_event';
export { isTransparent } from './misc/isTransparent';
export { mergeClipPaths } from './misc/mergeClipPaths';
export * from './animation';
export * as ease from './animation/easing';
export {
  requestAnimFrame,
  cancelAnimFrame,
} from './animation/AnimationFrameProvider';
export { removeFromArray } from './internals/removeFromArray';
export { getRandomInt } from './internals/getRandomInt';
export { request } from './internals/dom_request';

// for test compatibility. We don't want to export it
export { removeTransformMatrixForSvgParsing } from './transform_matrix_removal';<|MERGE_RESOLUTION|>--- conflicted
+++ resolved
@@ -37,11 +37,7 @@
   createSkewYMatrix,
   calcDimensionsMatrix,
   multiplyTransformMatrices,
-<<<<<<< HEAD
-  multiplyTransformMatrixChain,
-=======
   multiplyTransformMatrixArray,
->>>>>>> d217b0f7
   isIdentityMatrix,
 } from './misc/matrix';
 export type { TextStyleArray } from './misc/textStyles';
