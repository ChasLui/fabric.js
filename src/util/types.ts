import type { ActiveSelection } from '../shapes/active_selection.class';
import type { Group } from '../shapes/group.class';
<<<<<<< HEAD
import type { FabricObject, TCachedFabricObject } from '../shapes/object.class';
=======
import type { FabricObject } from '../shapes/Object/Object';
>>>>>>> 88edead1
import type { TFiller } from '../typedefs';
import type { Text } from '../shapes/text.class';
import type { Pattern } from '../pattern.class';
import type { IText } from '../shapes/itext.class';
import type { Textbox } from '../shapes/textbox.class';

export const isFiller = (filler: TFiller | string): filler is TFiller => {
  return !!filler && (filler as TFiller).toLive !== undefined;
};

export const isPattern = (filler: TFiller): filler is Pattern => {
  return (
    !!filler &&
    (filler as Pattern).offsetX !== undefined &&
    (filler as Pattern).source !== undefined
  );
};

export const isCollection = (
  fabricObject: FabricObject | null
): fabricObject is Group | ActiveSelection => {
  return !!fabricObject && Array.isArray((fabricObject as Group)._objects);
};

export const isActiveSelection = (
  fabricObject: FabricObject | null
): fabricObject is ActiveSelection => {
  return !!fabricObject && fabricObject.type === 'activeSelection';
};

export const isTextObject = (
  fabricObject: FabricObject
): fabricObject is Text => {
  // we could use instanceof but that would mean pulling in Text code for a simple check
  // @todo discuss what to do and how to do
  return !!fabricObject && fabricObject.type.includes('text');
};

export const isInteractiveTextObject = (
  fabricObject: FabricObject | null
): fabricObject is IText | Textbox => {
  // we could use instanceof but that would mean pulling in Text code for a simple check
  // @todo discuss what to do and how to do
  return !!fabricObject && ['i-text', 'textbox'].includes(fabricObject.type);
};

export const isFabricObjectCached = (
  fabricObject: FabricObject,
): fabricObject is TCachedFabricObject => {
  return fabricObject.shouldCache() && !!fabricObject._cacheCanvas
};<|MERGE_RESOLUTION|>--- conflicted
+++ resolved
@@ -1,10 +1,9 @@
 import type { ActiveSelection } from '../shapes/active_selection.class';
 import type { Group } from '../shapes/group.class';
-<<<<<<< HEAD
-import type { FabricObject, TCachedFabricObject } from '../shapes/object.class';
-=======
-import type { FabricObject } from '../shapes/Object/Object';
->>>>>>> 88edead1
+import type {
+  FabricObject,
+  TCachedFabricObject,
+} from '../shapes/Object/Object';
 import type { TFiller } from '../typedefs';
 import type { Text } from '../shapes/text.class';
 import type { Pattern } from '../pattern.class';
@@ -52,7 +51,7 @@
 };
 
 export const isFabricObjectCached = (
-  fabricObject: FabricObject,
+  fabricObject: FabricObject
 ): fabricObject is TCachedFabricObject => {
-  return fabricObject.shouldCache() && !!fabricObject._cacheCanvas
+  return fabricObject.shouldCache() && !!fabricObject._cacheCanvas;
 };