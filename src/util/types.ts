import type { ActiveSelection } from '../shapes/active_selection.class';
import type { Group } from '../shapes/group.class';
import type {
  FabricObject,
  TCachedFabricObject,
} from '../shapes/Object/Object';
<<<<<<< HEAD
=======
import type { FabricObjectWithDragSupport } from '../shapes/Object/InteractiveObject';
>>>>>>> b7feb324
import type { TFiller } from '../typedefs';
import type { Text } from '../shapes/text.class';
import type { Pattern } from '../pattern.class';
import type { IText } from '../shapes/itext.class';
import type { Textbox } from '../shapes/textbox.class';

export const isFiller = (filler: TFiller | string): filler is TFiller => {
  return !!filler && (filler as TFiller).toLive !== undefined;
};

export const isPattern = (filler: TFiller): filler is Pattern => {
  return (
    !!filler &&
    (filler as Pattern).offsetX !== undefined &&
    (filler as Pattern).source !== undefined
  );
};

export const isCollection = (
<<<<<<< HEAD
  fabricObject: FabricObject | null
=======
  fabricObject?: FabricObject
>>>>>>> b7feb324
): fabricObject is Group | ActiveSelection => {
  return !!fabricObject && Array.isArray((fabricObject as Group)._objects);
};

export const isActiveSelection = (
<<<<<<< HEAD
  fabricObject: FabricObject | null
=======
  fabricObject?: FabricObject
>>>>>>> b7feb324
): fabricObject is ActiveSelection => {
  return !!fabricObject && fabricObject.type === 'activeSelection';
};

export const isTextObject = (
  fabricObject?: FabricObject
): fabricObject is Text => {
  // we could use instanceof but that would mean pulling in Text code for a simple check
  // @todo discuss what to do and how to do
  return !!fabricObject && fabricObject.type.includes('text');
};

export const isInteractiveTextObject = (
<<<<<<< HEAD
  fabricObject: FabricObject | null
=======
  fabricObject?: FabricObject
>>>>>>> b7feb324
): fabricObject is IText | Textbox => {
  // we could use instanceof but that would mean pulling in Text code for a simple check
  // @todo discuss what to do and how to do
  return !!fabricObject && ['i-text', 'textbox'].includes(fabricObject.type);
};

export const isFabricObjectCached = (
  fabricObject: FabricObject
): fabricObject is TCachedFabricObject => {
  return fabricObject.shouldCache() && !!fabricObject._cacheCanvas;
<<<<<<< HEAD
=======
};

export const isFabricObjectWithDragSupport = (
  fabricObject?: FabricObject
): fabricObject is FabricObjectWithDragSupport => {
  return (
    !!fabricObject &&
    typeof (fabricObject as FabricObjectWithDragSupport).onDragStart ===
      'function'
  );
>>>>>>> b7feb324
};<|MERGE_RESOLUTION|>--- conflicted
+++ resolved
@@ -4,10 +4,7 @@
   FabricObject,
   TCachedFabricObject,
 } from '../shapes/Object/Object';
-<<<<<<< HEAD
-=======
 import type { FabricObjectWithDragSupport } from '../shapes/Object/InteractiveObject';
->>>>>>> b7feb324
 import type { TFiller } from '../typedefs';
 import type { Text } from '../shapes/text.class';
 import type { Pattern } from '../pattern.class';
@@ -27,21 +24,13 @@
 };
 
 export const isCollection = (
-<<<<<<< HEAD
-  fabricObject: FabricObject | null
-=======
   fabricObject?: FabricObject
->>>>>>> b7feb324
 ): fabricObject is Group | ActiveSelection => {
   return !!fabricObject && Array.isArray((fabricObject as Group)._objects);
 };
 
 export const isActiveSelection = (
-<<<<<<< HEAD
-  fabricObject: FabricObject | null
-=======
   fabricObject?: FabricObject
->>>>>>> b7feb324
 ): fabricObject is ActiveSelection => {
   return !!fabricObject && fabricObject.type === 'activeSelection';
 };
@@ -55,11 +44,7 @@
 };
 
 export const isInteractiveTextObject = (
-<<<<<<< HEAD
-  fabricObject: FabricObject | null
-=======
   fabricObject?: FabricObject
->>>>>>> b7feb324
 ): fabricObject is IText | Textbox => {
   // we could use instanceof but that would mean pulling in Text code for a simple check
   // @todo discuss what to do and how to do
@@ -70,8 +55,6 @@
   fabricObject: FabricObject
 ): fabricObject is TCachedFabricObject => {
   return fabricObject.shouldCache() && !!fabricObject._cacheCanvas;
-<<<<<<< HEAD
-=======
 };
 
 export const isFabricObjectWithDragSupport = (
@@ -82,5 +65,4 @@
     typeof (fabricObject as FabricObjectWithDragSupport).onDragStart ===
       'function'
   );
->>>>>>> b7feb324
 };