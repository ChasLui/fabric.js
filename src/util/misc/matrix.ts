import { iMatrix } from '../../constants';
<<<<<<< HEAD
import { IPoint, Point } from '../../Point';
import { TDegree, TMat2D, TRadian } from '../../typedefs';
=======
import type { XY } from '../../Point';
import { Point } from '../../Point';
import type { TDegree, TRadian, TMat2D } from '../../typedefs';
>>>>>>> d217b0f7
import { cos } from './cos';
import { degreesToRadians, radiansToDegrees } from './radiansDegreesConversion';
import { sin } from './sin';

export type TRotateMatrixArgs = {
  angle?: TDegree;
};

export type TTranslateMatrixArgs = {
  translateX?: number;
  translateY?: number;
};

export type TScaleMatrixArgs = {
  scaleX?: number;
  scaleY?: number;
  flipX?: boolean;
  flipY?: boolean;
  skewX?: TDegree;
  skewY?: TDegree;
};

export type TComposeMatrixArgs = TTranslateMatrixArgs &
  TRotateMatrixArgs &
  TScaleMatrixArgs;

export type TQrDecomposeOut = Required<
  Omit<TComposeMatrixArgs, 'flipX' | 'flipY'>
>;

export const isIdentityMatrix = (mat: TMat2D) => isMatrixEqual(mat, iMatrix);

export const isMatrixEqual = (a: TMat2D, b: TMat2D) =>
  a.every((value, index) => value === b[index]);

/**
 * Apply transform t to point p
 * @deprecated use {@link Point#transform}
 * @param  {Point | XY} p The point to transform
 * @param  {Array} t The transform
 * @param  {Boolean} [ignoreOffset] Indicates that the offset should not be applied
 * @return {Point} The transformed point
 */
export const transformPoint = (
  p: XY,
  t: TMat2D,
  ignoreOffset?: boolean
): Point => new Point(p).transform(t, ignoreOffset);

/**
 * Invert transformation t
 * @param {Array} t The transform
 * @return {Array} The inverted transform
 */
export const invertTransform = (t: TMat2D): TMat2D => {
  const a = 1 / (t[0] * t[3] - t[1] * t[2]),
    r = [a * t[3], -a * t[1], -a * t[2], a * t[0], 0, 0] as TMat2D,
    { x, y } = new Point(t[4], t[5]).transform(r, true);
  r[4] = -x;
  r[5] = -y;
  return r;
};

/**
 * Multiply matrix A by matrix B to nest transformations
 * @param  {TMat2D} a First transformMatrix
 * @param  {TMat2D} b Second transformMatrix
 * @param  {Boolean} is2x2 flag to multiply matrices as 2x2 matrices
 * @return {TMat2D} The product of the two transform matrices
 */
export const multiplyTransformMatrices = (
  a: TMat2D,
  b: TMat2D,
  is2x2?: boolean
): TMat2D =>
  [
    a[0] * b[0] + a[2] * b[1],
    a[1] * b[0] + a[3] * b[1],
    a[0] * b[2] + a[2] * b[3],
    a[1] * b[2] + a[3] * b[3],
    is2x2 ? 0 : a[0] * b[4] + a[2] * b[5] + a[4],
    is2x2 ? 0 : a[1] * b[4] + a[3] * b[5] + a[5],
  ] as TMat2D;

/**
<<<<<<< HEAD
 * Multiplies the chain such that a matrix defines the plane for the rest of the matrices after it
 *
 * `multiplyTransformMatrixChain([A, B, C, D])` is equivalent to `A(B(C(D)))`
 *
 * @param param0 an array of matrices
 * @param is2x2
 * @returns
 */
export const multiplyTransformMatrixChain = (
  matrices: TMat2D[],
  is2x2?: boolean
): TMat2D =>
  matrices.reduceRight(
    (product, curr) => multiplyTransformMatrices(curr, product, is2x2),
=======
 * Multiplies {@link matrices} such that a matrix defines the plane for the rest of the matrices **after** it
 *
 * `multiplyTransformMatrixArray([A, B, C, D])` is equivalent to `A(B(C(D)))`
 *
 * @param matrices an array of matrices
 * @param [is2x2] flag to multiply matrices as 2x2 matrices
 * @returns the multiplication product
 */
export const multiplyTransformMatrixArray = (
  matrices: (TMat2D | undefined | null | false)[],
  is2x2?: boolean
) =>
  matrices.reduceRight(
    (product: TMat2D, curr) =>
      curr ? multiplyTransformMatrices(curr, product, is2x2) : product,
>>>>>>> d217b0f7
    iMatrix
  );

/**
 * Decomposes standard 2x3 matrix into transform components
 * @param  {TMat2D} a transformMatrix
 * @return {Object} Components of transform
 */
export const qrDecompose = (a: TMat2D): TQrDecomposeOut => {
  const angle = Math.atan2(a[1], a[0]),
    denom = Math.pow(a[0], 2) + Math.pow(a[1], 2),
    scaleX = Math.sqrt(denom),
    scaleY = (a[0] * a[3] - a[2] * a[1]) / scaleX,
    skewX = Math.atan2(a[0] * a[2] + a[1] * a[3], denom);
  return {
    angle: radiansToDegrees(angle),
    scaleX,
    scaleY,
    skewX: radiansToDegrees(skewX),
    skewY: 0 as TDegree,
    translateX: a[4] || 0,
    translateY: a[5] || 0,
  };
};

/**
 * Generate a translation matrix
 *
 * A translation matrix in the form of
 * [ 1 0 x ]
 * [ 0 1 y ]
 * [ 0 0 1 ]
 *
 * See @link https://developer.mozilla.org/en-US/docs/Web/SVG/Attribute/transform#translate for more details
 *
 * @param {number} x translation on X axis
 * @param {number} [y] translation on Y axis
 * @returns {TMat2D} matrix
 */
<<<<<<< HEAD
export const calcRotateMatrix = ({
  angle = 0,
  rotation,
}: TRotateMatrixArgs & { rotation?: TRadian }): TMat2D => {
  if (!angle && !rotation) {
    return iMatrix;
  }
  const theta = rotation ?? degreesToRadians(angle),
    cosin = cos(theta),
    sinus = sin(theta);
  return [cosin, sinus, -sinus, cosin, 0, 0];
};
=======
export const createTranslateMatrix = (x: number, y = 0): TMat2D => [
  1,
  0,
  0,
  1,
  x,
  y,
];

/**
 * Generate a rotation matrix around around a point (x,y), defaulting to (0,0)
 *
 * A matrix in the form of
 * [cos(a) -sin(a) -x*cos(a)+y*sin(a)+x]
 * [sin(a)  cos(a) -x*sin(a)-y*cos(a)+y]
 * [0       0      1                 ]
 *
 *
 * @param {TDegree} angle rotation in degrees
 * @param {XY} [pivotPoint] pivot point to rotate around
 * @returns {TMat2D} matrix
 */
export function createRotateMatrix(
  { angle = 0 }: TRotateMatrixArgs = {},
  { x = 0, y = 0 }: Partial<XY> = {}
): TMat2D {
  const angleRadiant = degreesToRadians(angle),
    cosValue = cos(angleRadiant),
    sinValue = sin(angleRadiant);
  return [
    cosValue,
    sinValue,
    -sinValue,
    cosValue,
    x ? x - (cosValue * x - sinValue * y) : 0,
    y ? y - (sinValue * x + cosValue * y) : 0,
  ];
}

/**
 * Generate a scale matrix around the point (0,0)
 *
 * A matrix in the form of
 * [x 0 0]
 * [0 y 0]
 * [0 0 1]
 *
 * @link https://developer.mozilla.org/en-US/docs/Web/SVG/Attribute/transform#scale
 *
 * @param {number} x scale on X axis
 * @param {number} [y] scale on Y axis
 * @returns {TMat2D} matrix
 */
export const createScaleMatrix = (x: number, y: number = x): TMat2D => [
  x,
  0,
  0,
  y,
  0,
  0,
];

export const angleToSkew = (angle: TDegree) =>
  Math.tan(degreesToRadians(angle));

export const skewToAngle = (value: TRadian) =>
  radiansToDegrees(Math.atan(value));

/**
 * Generate a skew matrix for the X axis
 *
 * A matrix in the form of
 * [1 x 0]
 * [0 1 0]
 * [0 0 1]
 *
 * @link https://developer.mozilla.org/en-US/docs/Web/SVG/Attribute/transform#skewx
 *
 * @param {TDegree} skewValue translation on X axis
 * @returns {TMat2D} matrix
 */
export const createSkewXMatrix = (skewValue: TDegree): TMat2D => [
  1,
  0,
  angleToSkew(skewValue),
  1,
  0,
  0,
];

/**
 * Generate a skew matrix for the Y axis
 *
 * A matrix in the form of
 * [1 0 0]
 * [y 1 0]
 * [0 0 1]
 *
 * @link https://developer.mozilla.org/en-US/docs/Web/SVG/Attribute/transform#skewy
 *
 * @param {TDegree} skewValue translation on Y axis
 * @returns {TMat2D} matrix
 */
export const createSkewYMatrix = (skewValue: TDegree): TMat2D => [
  1,
  angleToSkew(skewValue),
  0,
  1,
  0,
  0,
];
>>>>>>> d217b0f7

export const calcShearMatrix = ({
  skewX,
  skewY,
  shearX,
  shearY,
}: {
  skewX?: TDegree;
  skewY?: TDegree;
  shearX?: number;
  shearY?: number;
}) =>
  multiplyTransformMatrices(
    [1, 0, shearX ?? (skewX ? Math.tan(degreesToRadians(skewX)) : 0), 1, 0, 0],
    [1, shearY ?? (skewY ? Math.tan(degreesToRadians(skewY)) : 0), 0, 1, 0, 0]
  );

/**
 * Returns a transform matrix starting from an object of the same kind of
 * the one returned from qrDecompose, useful also if you want to calculate some
 * transformations from an object that is not enlived yet.
 * is called DimensionsTransformMatrix because those properties are the one that influence
 * the size of the resulting box of the object.
 * @param  {Object} options
 * @param  {Number} [options.scaleX]
 * @param  {Number} [options.scaleY]
 * @param  {Boolean} [options.flipX]
 * @param  {Boolean} [options.flipY]
 * @param  {Number} [options.skewX]
 * @param  {Number} [options.skewY]
 * @return {Number[]} transform matrix
 */
export const calcDimensionsMatrix = ({
  scaleX = 1,
  scaleY = 1,
  flipX = false,
  flipY = false,
  skewX = 0 as TDegree,
  skewY = 0 as TDegree,
}: TScaleMatrixArgs) => {
  return multiplyTransformMatrixArray(
    [
      createScaleMatrix(flipX ? -scaleX : scaleX, flipY ? -scaleY : scaleY),
      skewX && createSkewXMatrix(skewX),
      skewY && createSkewYMatrix(skewY),
    ],
    true
  );
};

/**
 * Returns a transform matrix starting from an object of the same kind of
 * the one returned from qrDecompose, useful also if you want to calculate some
 * transformations from an object that is not enlived yet
 * @param  {Object} options
 * @param  {Number} [options.angle]
 * @param  {Number} [options.scaleX]
 * @param  {Number} [options.scaleY]
 * @param  {Boolean} [options.flipX]
 * @param  {Boolean} [options.flipY]
 * @param  {Number} [options.skewX]
 * @param  {Number} [options.skewY]
 * @param  {Number} [options.translateX]
 * @param  {Number} [options.translateY]
 * @return {Number[]} transform matrix
 */
export const composeMatrix = ({
  translateX = 0,
  translateY = 0,
  angle = 0 as TDegree,
  ...otherOptions
}: TComposeMatrixArgs): TMat2D => {
  return multiplyTransformMatrixArray([
    createTranslateMatrix(translateX, translateY),
    angle && createRotateMatrix({ angle }),
    calcDimensionsMatrix(otherOptions),
  ]);
};<|MERGE_RESOLUTION|>--- conflicted
+++ resolved
@@ -1,12 +1,7 @@
-import { iMatrix } from '../../constants';
-<<<<<<< HEAD
-import { IPoint, Point } from '../../Point';
-import { TDegree, TMat2D, TRadian } from '../../typedefs';
-=======
 import type { XY } from '../../Point';
 import { Point } from '../../Point';
-import type { TDegree, TRadian, TMat2D } from '../../typedefs';
->>>>>>> d217b0f7
+import { iMatrix } from '../../constants';
+import type { TDegree, TMat2D, TRadian } from '../../typedefs';
 import { cos } from './cos';
 import { degreesToRadians, radiansToDegrees } from './radiansDegreesConversion';
 import { sin } from './sin';
@@ -92,22 +87,6 @@
   ] as TMat2D;
 
 /**
-<<<<<<< HEAD
- * Multiplies the chain such that a matrix defines the plane for the rest of the matrices after it
- *
- * `multiplyTransformMatrixChain([A, B, C, D])` is equivalent to `A(B(C(D)))`
- *
- * @param param0 an array of matrices
- * @param is2x2
- * @returns
- */
-export const multiplyTransformMatrixChain = (
-  matrices: TMat2D[],
-  is2x2?: boolean
-): TMat2D =>
-  matrices.reduceRight(
-    (product, curr) => multiplyTransformMatrices(curr, product, is2x2),
-=======
  * Multiplies {@link matrices} such that a matrix defines the plane for the rest of the matrices **after** it
  *
  * `multiplyTransformMatrixArray([A, B, C, D])` is equivalent to `A(B(C(D)))`
@@ -123,7 +102,6 @@
   matrices.reduceRight(
     (product: TMat2D, curr) =>
       curr ? multiplyTransformMatrices(curr, product, is2x2) : product,
->>>>>>> d217b0f7
     iMatrix
   );
 
@@ -163,20 +141,6 @@
  * @param {number} [y] translation on Y axis
  * @returns {TMat2D} matrix
  */
-<<<<<<< HEAD
-export const calcRotateMatrix = ({
-  angle = 0,
-  rotation,
-}: TRotateMatrixArgs & { rotation?: TRadian }): TMat2D => {
-  if (!angle && !rotation) {
-    return iMatrix;
-  }
-  const theta = rotation ?? degreesToRadians(angle),
-    cosin = cos(theta),
-    sinus = sin(theta);
-  return [cosin, sinus, -sinus, cosin, 0, 0];
-};
-=======
 export const createTranslateMatrix = (x: number, y = 0): TMat2D => [
   1,
   0,
@@ -192,7 +156,9 @@
  * A matrix in the form of
  * [cos(a) -sin(a) -x*cos(a)+y*sin(a)+x]
  * [sin(a)  cos(a) -x*sin(a)-y*cos(a)+y]
- * [0       0      1                 ]
+ * [0       0      1                   ]
+ *
+ * See @link https://developer.mozilla.org/en-US/docs/Web/SVG/Attribute/transform#translate for more details
  *
  *
  * @param {TDegree} angle rotation in degrees
@@ -200,10 +166,15 @@
  * @returns {TMat2D} matrix
  */
 export function createRotateMatrix(
-  { angle = 0 }: TRotateMatrixArgs = {},
+  {
+    rotation,
+    angle,
+  }:
+    | { rotation?: TRadian; angle?: never }
+    | { rotation?: never; angle?: TDegree } = {},
   { x = 0, y = 0 }: Partial<XY> = {}
 ): TMat2D {
-  const angleRadiant = degreesToRadians(angle),
+  const angleRadiant = rotation ?? (angle ? degreesToRadians(angle) : 0),
     cosValue = cos(angleRadiant),
     sinValue = sin(angleRadiant);
   return [
@@ -288,7 +259,6 @@
   0,
   0,
 ];
->>>>>>> d217b0f7
 
 export const calcShearMatrix = ({
   skewX,
