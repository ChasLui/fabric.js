--- conflicted
+++ resolved
@@ -1,10 +1,5 @@
 import { noop } from '../../constants';
-<<<<<<< HEAD
-import type { BaseFilter } from '../../filters';
-=======
-import type { Gradient } from '../../gradient/gradient.class';
-import type { Pattern } from '../../pattern.class';
->>>>>>> 0bc63dc2
+import type { BaseFilter } from '../../filters/base_filter.class';
 import type { FabricObject } from '../../shapes/Object/FabricObject';
 import type { TCrossOrigin, TFiller } from '../../typedefs';
 import { classRegistry } from '../class_registry';
@@ -134,7 +129,6 @@
   new Promise<R>((resolve, reject) => {
     const instances: T[] = [];
     signal && signal.addEventListener('abort', reject, { once: true });
-<<<<<<< HEAD
     const promises = Object.values(serializedObject).map(async (value) => {
       const klass =
         value &&
@@ -144,35 +138,6 @@
       const instance = (await klass.fromObject(value, { signal })) as T;
       instances.push(instance);
       return instance;
-=======
-    // enlive every possible property
-    const promises = Object.values(serializedObject).map((value: any) => {
-      if (!value) {
-        return value;
-      }
-      // gradient
-      if (value.colorStops) {
-        return new (classRegistry.getClass('gradient'))(value);
-      }
-      // clipPath
-      if (value.type) {
-        return enlivenObjects([value], { signal }).then(([enlived]) => {
-          instances.push(enlived);
-          return enlived;
-        });
-      }
-      // pattern
-      if (value.source) {
-        return classRegistry
-          .getClass('pattern')
-          .fromObject(value, { signal })
-          .then((pattern: Pattern) => {
-            instances.push(pattern);
-            return pattern;
-          });
-      }
-      return value;
->>>>>>> 0bc63dc2
     });
     const keys = Object.keys(serializedObject) as (keyof D)[];
     Promise.all(promises)
