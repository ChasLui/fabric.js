--- conflicted
+++ resolved
@@ -1,14 +1,8 @@
-<<<<<<< HEAD
-import { fabric } from '../../HEADER';
 import type { Canvas } from '../canvas/canvas_events';
-import { Color } from '../color';
-=======
 import { Color } from '../color/color.class';
-import type { Point } from '../point.class';
->>>>>>> e5dc0d2f
 import { TEvent } from '../EventTypeDefs';
 import type { Point } from '../point.class';
-import { Shadow } from '../shadow.class';
+import type { Shadow } from '../shadow.class';
 import { FabricObject } from '../shapes/Object/FabricObject';
 import { multiplyTransformMatrices } from '../util/misc/matrix';
 import { sendObjectToPlane } from '../util/misc/planeChange';
@@ -185,7 +179,6 @@
       pointer.y > this.canvas.getHeight()
     );
   }
-<<<<<<< HEAD
 
   /**
    * needed for `absolutePositioned` `clipPath`
@@ -273,9 +266,4 @@
     }
     this.onEnd(shape);
   }
-}
-
-fabric.BaseBrush = BaseBrush;
-=======
-}
->>>>>>> e5dc0d2f
+}