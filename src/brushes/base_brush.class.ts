import { fabric } from '../../HEADER';
import { Color } from '../color';
import { TEvent } from '../EventTypeDefs';
import type { Point } from '../point.class';
import type { Shadow } from '../shadow.class';
import { FabricObject } from '../shapes/fabricObject.class';
import { multiplyTransformMatrices } from '../util/misc/matrix';
import { sendObjectToPlane } from '../util/misc/planeChange';
import { Canvas } from '../__types__';

export type TBrushEventData = TEvent & { pointer: Point };

/**
 * @see {@link http://fabricjs.com/freedrawing|Freedrawing demo}
 */
export abstract class BaseBrush<T extends FabricObject> {
  /**
   * Color of a brush
   * @type String
   * @default
   */
  color = 'rgb(0, 0, 0)';

  /**
   * Width of a brush, has to be a Number, no string literals
   * @type Number
   * @default
   */
  width = 1;

  /**
   * Shadow object representing shadow of this shape.
   * <b>Backwards incompatibility note:</b> This property replaces "shadowColor" (String), "shadowOffsetX" (Number),
   * "shadowOffsetY" (Number) and "shadowBlur" (Number) since v1.2.12
   * @type Shadow
   * @default
   */
  shadow: Shadow | null = null;

  /**
   * Line endings style of a brush (one of "butt", "round", "square")
   * @type String
   * @default
   */
  strokeLineCap: CanvasLineCap = 'round';

  /**
   * Corner style of a brush (one of "bevel", "round", "miter")
   * @type String
   * @default
   */
  strokeLineJoin: CanvasLineJoin = 'round';

  /**
   * Maximum miter length (used for strokeLineJoin = "miter") of a brush's
   * @type Number
   * @default
   */
  strokeMiterLimit = 10;

  /**
   * Stroke Dash Array.
   * @type Array
   * @default
   */
  strokeDashArray: number[] | null = null;

  /**
   * When `true`, the free drawing is limited to the whiteboard size. Default to false.
   * @type Boolean
   * @default false
   */

  limitedToCanvasSize = false;

  /**
   * Same as FabricObject `clipPath` property.
   * The clip path is positioned relative to the top left corner of the viewport.
   * The `absolutePositioned` property renders the clip path w/o viewport transform.
   */
  clipPath?: FabricObject;

  /**
   * @todo add type
   */
  canvas: Canvas;

  constructor(canvas: Canvas) {
    this.canvas = canvas;
  }

  protected abstract _render(ctx: CanvasRenderingContext2D): void;
  abstract onMouseDown(pointer: Point, ev: TBrushEventData): void;
  abstract onMouseMove(pointer: Point, ev: TBrushEventData): void;
  /**
   * @returns true if brush should continue blocking interaction
   */
  abstract onMouseUp(ev: TBrushEventData): boolean | void;
  protected abstract finalizeShape(): T | undefined;

  /**
   * Sets brush styles
   * @private
   * @param {CanvasRenderingContext2D} ctx
   */
  _setBrushStyles(ctx: CanvasRenderingContext2D = this.canvas.contextTop) {
    ctx.strokeStyle = this.color;
    ctx.lineWidth = this.width;
    ctx.lineCap = this.strokeLineCap;
    ctx.miterLimit = this.strokeMiterLimit;
    ctx.lineJoin = this.strokeLineJoin;
    ctx.setLineDash(this.strokeDashArray || []);
  }

  transform(ctx: CanvasRenderingContext2D) {
    ctx.transform(...this.canvas.viewportTransform);
<<<<<<< HEAD
=======
  }

  /**
   * Sets the transformation on given context
   */
  protected _saveAndTransform(ctx: CanvasRenderingContext2D) {
    ctx.save();
    this.transform(ctx);
>>>>>>> 211bfe7b
  }

  protected needsFullRender() {
    const color = new Color(this.color);
    return (
      color.getAlpha() < 1 ||
      !!this.shadow ||
      (this.clipPath && this.clipPath.isCacheDirty())
    );
  }

  /**
   * Sets brush shadow styles
   * @private
   */
  protected _setShadow() {
    if (!this.shadow || !this.canvas) {
      return;
    }

    const canvas = this.canvas,
      shadow = this.shadow,
      ctx = canvas.contextTop,
      zoom = canvas.getZoom() * canvas.getRetinaScaling();

    ctx.shadowColor = shadow.color;
    ctx.shadowBlur = shadow.blur * zoom;
    ctx.shadowOffsetX = shadow.offsetX * zoom;
    ctx.shadowOffsetY = shadow.offsetY * zoom;
  }

  /**
   * Removes brush shadow styles
   * @private
   */
  protected _resetShadow(
    ctx: CanvasRenderingContext2D = this.canvas.contextTop
  ) {
    ctx.shadowColor = '';
    ctx.shadowBlur = ctx.shadowOffsetX = ctx.shadowOffsetY = 0;
  }

  /**
   * Check is pointer is outside canvas boundaries
   * @param {Object} pointer
   * @private
   */
  protected _isOutSideCanvas(pointer: Point) {
    return (
      pointer.x < 0 ||
      pointer.x > this.canvas.getWidth() ||
      pointer.y < 0 ||
      pointer.y > this.canvas.getHeight()
    );
  }

  /**
   * needed for `absolutePositioned` `clipPath`
   * @private
   */
  calcTransformMatrix() {
    return this.canvas.viewportTransform;
  }

  /**
   * @private
   * @param {CanvasRenderingContext2D} ctx
   * @param {FabricObject} clipPath
   */
  drawClipPathOnCache(ctx: CanvasRenderingContext2D, clipPath: FabricObject) {
    // TODO: no proto calls
    FabricObject.prototype.drawClipPathOnCache.call(this, ctx, clipPath);
  }

  /**
   * @private
   * @param {CanvasRenderingContext2D} ctx
   * @param {FabricObject} clipPath
   */
  _drawClipPath(ctx: CanvasRenderingContext2D, clipPath?: FabricObject) {
    if (!clipPath) {
      return;
    }
    ctx.save();
    // TODO: no proto calls
    FabricObject.prototype._drawClipPath.call(this, ctx, clipPath);
    ctx.restore();
  }

  /**
   * clones the brush's clip path and prepares it for the resulting object
   */
  protected async createClipPath(result: FabricObject) {
    if (!this.clipPath) {
      return;
    }
    const t = result.calcTransformMatrix();
    const clipPath = await this.clipPath.clone(['inverted']);
    sendObjectToPlane(
      clipPath,
      this.clipPath.absolutePositioned
        ? multiplyTransformMatrices(this.calcTransformMatrix(), t)
        : t
    );
    return clipPath;
  }

  /**
   * Render the full state of the brush
   */
  render(ctx: CanvasRenderingContext2D = this.canvas.contextTop) {
    this.canvas.clearContext(ctx);
    ctx.save();
    this.transform(ctx);
    this._render(ctx);
    this._drawClipPath(ctx, this.clipPath);
    ctx.restore();
  }

  protected async finalize() {
    this._resetShadow();
    const shape = this.finalizeShape();
    if (shape) {
      shape.set({
        canvas: this.canvas,
        shadow: this.shadow ? new Shadow(this.shadow) : undefined,
        clipPath: await this.createClipPath(shape),
      });
      shape.setCoords();
      this.canvas.fire('interaction:completed', { result: shape });
      // TODO: don't add to canvas by default
      this.canvas.fire('before:path:created', { path: shape });
      const originalRenderOnAddRemove = this.canvas.renderOnAddRemove;
      this.canvas.renderOnAddRemove = false;
      this.canvas.add(shape);
      this.canvas.fire('path:created', { path: shape });
      this.canvas.renderOnAddRemove = originalRenderOnAddRemove;
    }
    this.canvas.contextTopDirty = true;
    this.canvas.requestRenderAll();
  }
}

fabric.BaseBrush = BaseBrush;<|MERGE_RESOLUTION|>--- conflicted
+++ resolved
@@ -114,17 +114,6 @@
 
   transform(ctx: CanvasRenderingContext2D) {
     ctx.transform(...this.canvas.viewportTransform);
-<<<<<<< HEAD
-=======
-  }
-
-  /**
-   * Sets the transformation on given context
-   */
-  protected _saveAndTransform(ctx: CanvasRenderingContext2D) {
-    ctx.save();
-    this.transform(ctx);
->>>>>>> 211bfe7b
   }
 
   protected needsFullRender() {
