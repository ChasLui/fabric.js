--- conflicted
+++ resolved
@@ -32,15 +32,6 @@
  * Supports **alpha** erasing: setting the alpha channel of the `color` property controls the eraser intensity.
  *
  * In order to support selective erasing, the brush clips the entire canvas
-<<<<<<< HEAD
- * after drawing all non-erasable objects over the erased path using a pattern brush so to speak (masking).
- *
- * If **{@link inverted}** draws all objects, erasable objects without their eraser, over the erased path.
- * This achieves the desired effect of seeming to erase or undo erasing only on erasable objects.
- *
- * After erasing is done the created path is added to all intersected objects' `eraser` property.
- *
-=======
  * after drawing all non-erasable objects over the erased path using a pattern {@link preparePattern} brush so to speak (masking).
  * Rendering Logic:
  * 1. Render brush with pattern on top context
@@ -51,7 +42,6 @@
  *
  * After erasing is done the created path is added to all intersected objects' `eraser` property {@link finalizeErasing}.
  *
->>>>>>> 5abc0347
  * The {@link updating} flag controls whether the pattern updates while drawing (performance may suffer).
  * It is crucial in order to reflect visual changes made to canvas after erasing started (i.e animations).
  *
