import { fabric } from '../../HEADER';
<<<<<<< HEAD
import { Color } from '../color';
import { ModifierKey, TEvent } from '../EventTypeDefs';
=======
import type { Canvas } from '../canvas.class';
import { ModifierKey, TEvent, TPointerEvent } from '../EventTypeDefs';
>>>>>>> e6dd5f24
import { Point } from '../point.class';
import { Path } from '../shapes/path.class';
import { PathData } from '../typedefs';
import { getSmoothPathFromPoints, joinPath } from '../util/path';
import { BaseBrush, TBrushEventData } from './base_brush.class';

/**
 * @param {PathData} pathData
 * @returns {boolean}
 */
function isEmptyPath(pathData: PathData): boolean {
  return joinPath(pathData) === 'M 0 0 Q 0 0 0 0 L 0 0';
}

export class PencilBrush extends BaseBrush<Path> {
  /**
   * Discard points that are less than `decimate` pixel distant from each other
   * @type Number
   * @default 0.4
   */
  decimate = 0.4;

  /**
   * Draws a straight line between last recorded point to current pointer
   * Used for `shift` functionality
   *
   * @type boolean
   * @default false
   */
  protected drawStraightLine = false;

  /**
   * The event modifier key that makes the brush draw a straight line.
   * If `null` or 'none' or any other string that is not a modifier key the feature is disabled.
   * @type {ModifierKey | undefined | null}
   */
  straightLineKey: ModifierKey | undefined | null = 'shiftKey';

  private _points: Point[];
  protected oldEnd?: Point;

  constructor(canvas: Canvas) {
    super(canvas);
    this._points = [];
  }

  protected needsFullRender(alphaShouldRedraw = true) {
    return (
      super.needsFullRender() ||
      (alphaShouldRedraw && new Color(this.color).getAlpha() < 1) ||
      (this.drawStraightLine && this._points.length > 1)
    );
  }

  /**
   * we pick the point between p1 & p2 as the end point and p1 as our control point.
   */
  static drawSegment(ctx: CanvasRenderingContext2D, p1: Point, p2: Point) {
    const midPoint = p1.midPointFrom(p2);
    ctx.quadraticCurveTo(p1.x, p1.y, midPoint.x, midPoint.y);
    return midPoint;
  }

  protected shouldHandleEvent(e: TPointerEvent) {
    // @ts-expect-error TODO: canvas events mixin migration
    return this.canvas._isMainEvent(e);
  }

  /**
   * Invoked on mouse down
   * @param {Point} pointer
   */
  onMouseDown(pointer: Point, ev: TBrushEventData) {
    if (!this.shouldHandleEvent(ev.e)) {
      return;
    }
    super.onMouseDown(pointer, ev);
    this.drawStraightLine =
      !!this.straightLineKey && ev.e[this.straightLineKey];
    this._prepareForDrawing(pointer);
    // capture coordinates immediately
    // this allows to draw dots (when movement never occurs)
    this._addPoint(pointer);
    this.render();
  }

  /**
   * Invoked on mouse move
   * @param {Point} pointer
   */
  onMouseMove(pointer: Point, { e }: TEvent) {
    if (!this.shouldHandleEvent(e)) {
      return;
    }
    this.drawStraightLine = !!this.straightLineKey && e[this.straightLineKey];
    this.drawStraightLine && (this.oldEnd = undefined);
    if (this.limitedToCanvasSize === true && this._isOutSideCanvas(pointer)) {
      return;
    }
    this._addPoint(pointer) && this._points.length > 1 && this.onPointAdded();
  }

  onMouseUp({ e }: TEvent) {
    if (!this.shouldHandleEvent(e)) {
      return;
    }
    this.drawStraightLine = false;
    this.oldEnd = undefined;
    this.canvas.contextTop.closePath();
    this.finalize();
  }

  /**
   * @param {Point} pointer Actual mouse position related to the canvas.
   */
  protected _prepareForDrawing(pointer: Point) {
    this._reset();
    this._addPoint(pointer);
    this.canvas.contextTop.moveTo(pointer.x, pointer.y);
  }

  /**
   * @param {Point} point Point to be added to points array
   */
  protected _addPoint(point: Point) {
    if (
      this._points.length > 1 &&
      point.eq(this._points[this._points.length - 1])
    ) {
      return false;
    }
    if (this.drawStraightLine && this._points.length > 1) {
      this._points.pop();
    }
    this._points.push(point);
    return true;
  }

  protected onPointAdded() {
    if (this.needsFullRender()) {
      this.render();
    } else {
      this._renderCurve();
    }
  }

  /**
   * Clear points array and set contextTop canvas style.
   */
  protected _reset() {
    this._points = [];
    this._setBrushStyles(this.canvas.contextTop);
    this._setShadow();
  }

  /**
   * draw the curve update
   */
  protected _renderCurve(
    ctx: CanvasRenderingContext2D = this.canvas.contextTop
  ) {
    const points = this._points,
      length = points.length;
    ctx.save();
    this.transform(ctx);
    if (this.oldEnd) {
      ctx.beginPath();
      ctx.moveTo(this.oldEnd.x, this.oldEnd.y);
    }
    this.oldEnd = PencilBrush.drawSegment(
      ctx,
      points[length - 2],
      points[length - 1]
    );
    ctx.stroke();
    this._drawClipPath(ctx, this.clipPath);
    ctx.restore();
  }

  /**
   * Draw a smooth path on the topCanvas using quadraticCurveTo
   * @private
   * @param {CanvasRenderingContext2D} ctx
   */
  protected _render(ctx: CanvasRenderingContext2D) {
    let p1 = this._points[0],
      p2 = this._points[1];
    ctx.beginPath();
    //if we only have 2 points in the path and they are the same
    //it means that the user only clicked the canvas without moving the mouse
    //then we should be drawing a dot. A path isn't drawn between two identical dots
    //that's why we set them apart a bit
    if (this._points.length === 2 && p1.x === p2.x && p1.y === p2.y) {
      const width = this.width / 1000;
      p1.x -= width;
      p2.x += width;
    }
    ctx.moveTo(p1.x, p1.y);

    for (let i = 1; i < this._points.length; i++) {
      PencilBrush.drawSegment(ctx, p1, p2);
      p1 = this._points[i];
      p2 = this._points[i + 1];
    }
    // Draw last line as a straight line while
    // we wait for the next point to be able to calculate
    // the bezier control point
    ctx.lineTo(p1.x, p1.y);
    ctx.stroke();
  }

  /**
   * Decimate points array with the decimate value
   */
  decimatePoints(points: Point[], distance: number) {
    if (points.length <= 2) {
      return points;
    }
    let lastPoint = points[0],
      cDistance;
    const zoom = this.canvas.getZoom(),
      adjustedDistance = Math.pow(distance / zoom, 2),
      l = points.length - 1,
      newPoints = [lastPoint];
    for (let i = 1; i < l - 1; i++) {
      cDistance =
        Math.pow(lastPoint.x - points[i].x, 2) +
        Math.pow(lastPoint.y - points[i].y, 2);
      if (cDistance >= adjustedDistance) {
        lastPoint = points[i];
        newPoints.push(lastPoint);
      }
    }
    // Add the last point from the original line to the end of the array.
    // This ensures decimate doesn't delete the last point on the line, and ensures the line is > 1 point.
    newPoints.push(points[l]);
    return newPoints;
  }

  /**
   * Converts points to path
   * @param {Point[]} points Array of points
   * @return {PathData} path commands
   */
  getPathFromPoints(points: Point[]): PathData {
    const correction = this.width / 1000;
    return getSmoothPathFromPoints(points, correction);
  }

  /**
   * Creates a Path object to add on canvas
   * @return {Path} Path to add on canvas
   */
  protected finalizeShape() {
    const pathData = this.getPathFromPoints(
      this.decimate
        ? this.decimatePoints(this._points, this.decimate)
        : this._points
    );
    if (isEmptyPath(pathData)) {
      // do not create 0 width/height paths, as they are
      // rendered inconsistently across browsers
      // Firefox 4, for example, renders a dot,
      // whereas Chrome 10 renders nothing
      return;
    }
    return new Path(pathData, {
      fill: null,
      stroke: this.color,
      strokeWidth: this.width,
      strokeLineCap: this.strokeLineCap,
      strokeMiterLimit: this.strokeMiterLimit,
      strokeLineJoin: this.strokeLineJoin,
      strokeDashArray: this.strokeDashArray,
    });
  }

  protected async finalize() {
    if (this.shadow) {
      this.shadow.affectStroke = true;
    }
    return super.finalize();
  }
}

fabric.PencilBrush = PencilBrush;<|MERGE_RESOLUTION|>--- conflicted
+++ resolved
@@ -1,11 +1,7 @@
 import { fabric } from '../../HEADER';
-<<<<<<< HEAD
+import type { Canvas } from '../canvas.class';
 import { Color } from '../color';
-import { ModifierKey, TEvent } from '../EventTypeDefs';
-=======
-import type { Canvas } from '../canvas.class';
 import { ModifierKey, TEvent, TPointerEvent } from '../EventTypeDefs';
->>>>>>> e6dd5f24
 import { Point } from '../point.class';
 import { Path } from '../shapes/path.class';
 import { PathData } from '../typedefs';
