--- conflicted
+++ resolved
@@ -165,421 +165,6 @@
     },
 
     /**
-<<<<<<< HEAD
-     * Adds mouse listeners to  canvas
-     * @method _initEvents
-     * @private
-     * See configuration documentation for more details.
-     */
-    _initEvents: function () {
-      var _this = this;
-
-      this._onMouseDown = function (e) {
-        _this.__onMouseDown(e);
-
-        addListener(fabric.document, 'mouseup', _this._onMouseUp);
-        fabric.isTouchSupported && addListener(fabric.document, 'touchend', _this._onMouseUp);
-
-        addListener(fabric.document, 'mousemove', _this._onMouseMove);
-        fabric.isTouchSupported && addListener(fabric.document, 'touchmove', _this._onMouseMove);
-
-        removeListener(_this.upperCanvasEl, 'mousemove', _this._onMouseMove);
-        fabric.isTouchSupported && removeListener(_this.upperCanvasEl, 'touchmove', _this._onMouseMove);
-      };
-
-      this._onMouseUp = function (e) {
-        _this.__onMouseUp(e);
-
-        removeListener(fabric.document, 'mouseup', _this._onMouseUp);
-        fabric.isTouchSupported && removeListener(fabric.document, 'touchend', _this._onMouseUp);
-
-        removeListener(fabric.document, 'mousemove', _this._onMouseMove);
-        fabric.isTouchSupported && removeListener(fabric.document, 'touchmove', _this._onMouseMove);
-
-        addListener(_this.upperCanvasEl, 'mousemove', _this._onMouseMove);
-        fabric.isTouchSupported && addListener(_this.upperCanvasEl, 'touchmove', _this._onMouseMove);
-      };
-
-      this._onMouseMove = function (e) {
-        e.preventDefault && e.preventDefault();
-        _this.__onMouseMove(e);
-      };
-
-      this._onResize = function () {
-        _this.calcOffset();
-      };
-
-
-      addListener(fabric.window, 'resize', this._onResize);
-
-      if (fabric.isTouchSupported) {
-        addListener(this.upperCanvasEl, 'touchstart', this._onMouseDown);
-        addListener(this.upperCanvasEl, 'touchmove', this._onMouseMove);
-
-        if (typeof Event !== 'undefined' && 'add' in Event) {
-          Event.add(this.upperCanvasEl, 'gesture', function(e, s) {
-            _this.__onTransformGesture(e, s);
-          });
-        }
-      }
-      else {
-        addListener(this.upperCanvasEl, 'mousedown', this._onMouseDown);
-        addListener(this.upperCanvasEl, 'mousemove', this._onMouseMove);
-      }
-    },
-
-    /**
-     * Method that defines the actions when mouse is released on canvas.
-     * The method resets the currentTransform parameters, store the image corner
-     * position in the image object and render the canvas on top.
-     * @method __onMouseUp
-     * @param {Event} e Event object fired on mouseup
-     *
-     */
-    __onMouseUp: function (e) {
-
-      var target;
-
-      if (this.isDrawingMode && this._isCurrentlyDrawing) {
-        this._isCurrentlyDrawing = false;
-        this.freeDrawingBrush.onMouseUp();
-        this.fire('mouse:up', { e: e });
-        return;
-      }
-
-      if (this._currentTransform) {
-
-        var transform = this._currentTransform;
-
-        target = transform.target;
-        if (target._scaling) {
-          target._scaling = false;
-        }
-
-        // determine the new coords everytime the image changes its position
-        var i = this._objects.length;
-        while (i--) {
-          this._objects[i].setCoords();
-        }
-
-        target.isMoving = false;
-
-        // only fire :modified event if target coordinates were changed during mousedown-mouseup
-        if (this.stateful && target.hasStateChanged()) {
-          this.fire('object:modified', { target: target });
-          target.fire('modified');
-        }
-
-        if (this._previousOriginX) {
-          this._adjustPosition(this._currentTransform.target, this._previousOriginX);
-          this._previousOriginX = null;
-        }
-      }
-
-      this._currentTransform = null;
-
-      if (this._groupSelector) {
-        // group selection was completed, determine its bounds
-        this._findSelectedObjects(e);
-      }
-      var activeGroup = this.getActiveGroup();
-      if (activeGroup) {
-        activeGroup.setObjectsCoords();
-        activeGroup.set('isMoving', false);
-        this._setCursor(this.defaultCursor);
-      }
-
-      // clear selection
-      this._groupSelector = null;
-      this.renderAll();
-
-      this._setCursorFromEvent(e, target);
-
-      // fix for FF
-      this._setCursor('');
-
-      var _this = this;
-      setTimeout(function () {
-        _this._setCursorFromEvent(e, target);
-      }, 50);
-
-      this.fire('mouse:up', { target: target, e: e });
-      target && target.fire('mouseup', { e: e });
-    },
-
-    /**
-     * Method that defines the actions when mouse is clic ked on canvas.
-     * The method inits the currentTransform parameters and renders all the
-     * canvas so the current image can be placed on the top canvas and the rest
-     * in on the container one.
-     * @method __onMouseDown
-     * @param e {Event} Event object fired on mousedown
-     *
-     */
-    __onMouseDown: function (e) {
-
-      var pointer;
-
-      // accept only left clicks
-      var isLeftClick  = 'which' in e ? e.which === 1 : e.button === 1;
-      if (!isLeftClick && !fabric.isTouchSupported) return;
-
-      if (this.isDrawingMode) {
-        pointer = this.getPointer(e);
-
-        this._isCurrentlyDrawing = true;
-        this.discardActiveObject().renderAll();
-
-        this.freeDrawingBrush.onMouseDown(pointer);
-        this.fire('mouse:down', { e: e });
-        return;
-      }
-
-      // ignore if some object is being transformed at this moment
-      if (this._currentTransform) return;
-
-      var target = this.findTarget(e), corner;
-      pointer = this.getPointer(e);
-
-      if (this._shouldClearSelection(e)) {
-        this._groupSelector = {
-          ex: pointer.x,
-          ey: pointer.y,
-          top: 0,
-          left: 0
-        };
-        this.deactivateAllWithDispatch();
-      }
-      else {
-        // determine if it's a drag or rotate case
-        this.stateful && target.saveState();
-
-        if ((corner = target._findTargetCorner(e, this._offset))) {
-          this.onBeforeScaleRotate(target);
-        }
-
-        if (this._shouldHandleGroupLogic(e, target)) {
-          this._handleGroupLogic(e, target);
-          target = this.getActiveGroup();
-        }
-        else {
-          if (target !== this.getActiveGroup()) {
-            this.deactivateAll();
-          }
-          this.setActiveObject(target, e);
-        }
-
-        this._setupCurrentTransform(e, target);
-      }
-      // we must renderAll so that active image is placed on the top canvas
-      this.renderAll();
-
-      this.fire('mouse:down', { target: target, e: e });
-      target && target.fire('mousedown', { e: e });
-
-      // center origin when rotating
-      if (corner === 'mtr') {
-        this._previousOriginX = this._currentTransform.target.originX;
-        this._adjustPosition(this._currentTransform.target, 'center');
-        this._currentTransform.left = this._currentTransform.target.left;
-        this._currentTransform.top = this._currentTransform.target.top;
-      }
-    },
-
-    /**
-     * @method _shouldHandleGroupLogic
-     * @param e {Event}
-     * @param target {fabric.Object}
-     * @return {Boolean}
-     */
-    _shouldHandleGroupLogic: function(e, target) {
-      var activeObject = this.getActiveObject();
-      return e.shiftKey &&
-            (this.getActiveGroup() || (activeObject && activeObject !== target))
-            && this.selection;
-    },
-
-    /**
-      * Method that defines the actions when mouse is hovering the canvas.
-      * The currentTransform parameter will definde whether the user is rotating/scaling/translating
-      * an image or neither of them (only hovering). A group selection is also possible and would cancel
-      * all any other type of action.
-      * In case of an image transformation only the top canvas will be rendered.
-      * @method __onMouseMove
-      * @param e {Event} Event object fired on mousemove
-      *
-      */
-    __onMouseMove: function (e) {
-
-      var target, pointer;
-
-      if (this.isDrawingMode) {
-        if (this._isCurrentlyDrawing) {
-          pointer = this.getPointer(e);
-          this.freeDrawingBrush.onMouseMove(pointer);
-        }
-        this.upperCanvasEl.style.cursor = this.freeDrawingCursor;
-        this.fire('mouse:move', { e: e });
-        return;
-      }
-
-      var groupSelector = this._groupSelector;
-
-      // We initially clicked in an empty area, so we draw a box for multiple selection.
-      if (groupSelector !== null) {
-        pointer = getPointer(e);
-
-        groupSelector.left = pointer.x - this._offset.left - groupSelector.ex;
-        groupSelector.top = pointer.y - this._offset.top - groupSelector.ey;
-        this.renderTop();
-      }
-      else if (!this._currentTransform) {
-
-        // alias style to elimintate unnecessary lookup
-        var style = this.upperCanvasEl.style;
-
-        // Here we are hovering the canvas then we will determine
-        // what part of the pictures we are hovering to change the caret symbol.
-        // We won't do that while dragging or rotating in order to improve the
-        // performance.
-        target = this.findTarget(e);
-
-        if (!target) {
-          // image/text was hovered-out from, we remove its borders
-          for (var i = this._objects.length; i--; ) {
-            if (this._objects[i] && !this._objects[i].active) {
-              this._objects[i].setActive(false);
-            }
-          }
-          style.cursor = this.defaultCursor;
-        }
-        else {
-          // set proper cursor
-          this._setCursorFromEvent(e, target);
-        }
-      }
-      else {
-        // object is being transformed (scaled/rotated/moved/etc.)
-        pointer = getPointer(e);
-
-        var x = pointer.x,
-            y = pointer.y;
-
-        this._currentTransform.target.isMoving = true;
-
-        var t = this._currentTransform, reset = false;
-        if (
-            (t.action === 'scale' || t.action === 'scaleX' || t.action === 'scaleY')
-            &&
-            (
-              // Switch from a normal resize to center-based
-              (e.altKey && (t.originX !== 'center' || t.originY !== 'center'))
-              ||
-              // Switch from center-based resize to normal one
-              (!e.altKey && t.originX === 'center' && t.originY === 'center')
-            )
-           ) {
-          this._resetCurrentTransform(e);
-          reset = true;
-        }
-
-        if (this._currentTransform.action === 'rotate') {
-          this._rotateObject(x, y);
-
-          this.fire('object:rotating', {
-            target: this._currentTransform.target
-          });
-          this._currentTransform.target.fire('rotating');
-        }
-        else if (this._currentTransform.action === 'scale') {
-          // rotate object only if shift key is not pressed
-          // and if it is not a group we are transforming
-
-          // TODO
-          /*if (!e.shiftKey) {
-            this._rotateObject(x, y);
-
-            this.fire('object:rotating', {
-              target: this._currentTransform.target,
-              e: e
-            });
-            this._currentTransform.target.fire('rotating');
-          }*/
-
-          // if (!this._currentTransform.target.hasRotatingPoint) {
-          //   this._scaleObject(x, y);
-          //   this.fire('object:scaling', {
-          //     target: this._currentTransform.target
-          //   });
-          //   this._currentTransform.target.fire('scaling');
-          // }
-
-          if (e.shiftKey || this.uniScaleTransform) {
-            this._currentTransform.currentAction = 'scale';
-            this._scaleObject(x, y);
-          }
-          else {
-            if (!reset && t.currentAction === 'scale') {
-              // Switch from a normal resize to proportional
-              this._resetCurrentTransform(e);
-            }
-
-            this._currentTransform.currentAction = 'scaleEqually';
-            this._scaleObject(x, y, 'equally');
-          }
-
-          this.fire('object:scaling', {
-            target: this._currentTransform.target,
-            e: e
-          });
-        }
-        // else if (this._currentTransform.action === 'scale') {
-        //   this._scaleObject(x, y);
-        //   this.fire('object:scaling', {
-        //     target: this._currentTransform.target
-        //   });
-        //   this._currentTransform.target.fire('scaling');
-        // }
-        else if (this._currentTransform.action === 'scaleX') {
-          this._scaleObject(x, y, 'x');
-
-          this.fire('object:scaling', {
-            target: this._currentTransform.target,
-            e: e
-          });
-          this._currentTransform.target.fire('scaling', { e: e });
-        }
-        else if (this._currentTransform.action === 'scaleY') {
-          this._scaleObject(x, y, 'y');
-
-          this.fire('object:scaling', {
-            target: this._currentTransform.target,
-            e: e
-          });
-          this._currentTransform.target.fire('scaling', { e: e });
-        }
-        else {
-          this._translateObject(x, y);
-
-          this.fire('object:moving', {
-            target: this._currentTransform.target,
-            e: e
-          });
-
-          this._setCursor(this.moveCursor);
-
-          this._currentTransform.target.fire('moving', { e: e });
-        }
-        // only commit here. when we are actually moving the pictures
-        this.renderAll();
-      }
-      this.fire('mouse:move', { target: target, e: e });
-      target && target.fire('mousemove', { e: e });
-    },
-
-    /**
-=======
->>>>>>> a0dcad78
      * Resets the current transform to its original values and chooses the type of resizing based on the event
      * @method _resetCurrentTransform
      * @param e {Event} Event object fired on mousemove
