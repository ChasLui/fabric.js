--- conflicted
+++ resolved
@@ -265,20 +265,11 @@
       var activeGroup = this.getActiveGroup(),
           x = pointer.x,
           y = pointer.y,
-<<<<<<< HEAD
-          lt;
-
-      var isObjectInGroup = (
-        activeGroup &&
-        object.type !== 'group' &&
-        activeGroup.contains(object)
-      );
-=======
           isObjectInGroup = (
             activeGroup &&
             object.type !== 'group' &&
-            activeGroup.contains(object));
->>>>>>> 53bf9d32
+            activeGroup.contains(object)),
+          lt;
 
       if (isObjectInGroup) {
         lt = new fabric.Point(activeGroup.left, activeGroup.top);
@@ -414,16 +405,8 @@
     _setupCurrentTransform: function (e, target) {
       if (!target) return;
 
-<<<<<<< HEAD
-      var corner = target._findTargetCorner(e, this._offset),
-          pointer = fabric.util.transformPoint(
-            getPointer(e, this.upperCanvasEl),
-            fabric.util.invertTransform(this.viewportTransform)
-          ),
-=======
       var pointer = this.getPointer(e),
-          corner = target._findTargetCorner(pointer),
->>>>>>> 53bf9d32
+          corner = target._findTargetCorner(this.getPointer(e, true)),
           action = this._getActionFromCorner(target, corner),
           origin = this._getOriginFromCorner(target, corner);
 
@@ -728,7 +711,7 @@
         this.lastRenderedObjectWithControlsAboveOverlay &&
         this.lastRenderedObjectWithControlsAboveOverlay.visible &&
         this.containsPoint(e, this.lastRenderedObjectWithControlsAboveOverlay) &&
-        this.lastRenderedObjectWithControlsAboveOverlay._findTargetCorner(this.getPointer(e)));
+        this.lastRenderedObjectWithControlsAboveOverlay._findTargetCorner(this.getPointer(e, true)));
     },
 
     /**
@@ -746,11 +729,13 @@
       // first check current group (if one exists)
       var activeGroup = this.getActiveGroup();
       if (activeGroup && !skipGroup && this.containsPoint(e, activeGroup)) {
+        console.log('AG', activeGroup);
         return activeGroup;
       }
 
       var target = this._searchPossibleTargets(e);
       this._fireOverOutEvents(target);
+
       return target;
     },
 
@@ -802,30 +787,15 @@
     _searchPossibleTargets: function(e) {
 
       // Cache all targets where their bounding box contains point.
-<<<<<<< HEAD
-      var possibleTargets = [],
-          target,
+      var target,
           pointer = this.getPointer(e, true);
-=======
-      var target,
-          pointer = this.getPointer(e);
->>>>>>> 53bf9d32
 
       var i = this._objects.length;
 
-<<<<<<< HEAD
-      for (var j = 0, len = possibleTargets.length; j < len; j++) {
-        pointer = this.getPointer(e, true);
-        var isTransparent = this.isTargetTransparent(possibleTargets[j], pointer.x, pointer.y);
-        if (!isTransparent) {
-          target = possibleTargets[j];
-          this.relatedTarget = target;
-=======
       while (i--) {
         if (this._checkTarget(e, this._objects[i], pointer)){
           this.relatedTarget = this._objects[i];
           target = this._objects[i];
->>>>>>> 53bf9d32
           break;
         }
       }
@@ -838,12 +808,16 @@
      * @param {Event} e
      * @return {Object} object with "x" and "y" number values
      */
-<<<<<<< HEAD
     getPointer: function (e, ignoreZoom, upperCanvasEl) {
       if (!upperCanvasEl) {
         upperCanvasEl = this.upperCanvasEl;
       }
-      var pointer = getPointer(e, upperCanvasEl);
+      var pointer = getPointer(e, upperCanvasEl),
+          bounds = upperCanvasEl.getBoundingClientRect(),
+          cssScale;
+
+      pointer.x = pointer.x - this._offset.left;
+      pointer.y = pointer.y - this._offset.top;
       if (!ignoreZoom) {
         pointer = fabric.util.transformPoint(
           pointer,
@@ -851,26 +825,19 @@
         );
       }
 
-=======
-    getPointer: function (e) {
-      var pointer = getPointer(e, this.upperCanvasEl),
-          bounds = this.upperCanvasEl.getBoundingClientRect(),
-          cssScale;
-
       if (bounds.width === 0 || bounds.height === 0) {
         // If bounds are not available (i.e. not visible), do not apply scale.
         cssScale = { width: 1, height: 1 };
       }
       else {
         cssScale = {
-          width: this.upperCanvasEl.width / bounds.width,
-          height: this.upperCanvasEl.height / bounds.height
+          width: upperCanvasEl.width / bounds.width,
+          height: upperCanvasEl.height / bounds.height
         };
       }
->>>>>>> 53bf9d32
       return {
-        x: (pointer.x - this._offset.left) * cssScale.width,
-        y: (pointer.y - this._offset.top) * cssScale.height
+        x: pointer.x * cssScale.width,
+        y: pointer.y * cssScale.height
       };
     },
 
