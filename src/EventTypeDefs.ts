--- conflicted
+++ resolved
@@ -1,32 +1,20 @@
-<<<<<<< HEAD
 import type { ErasingEventContext } from './brushes/Eraser';
-import type { Canvas } from './canvas/canvas_events';
-import type { StaticCanvas } from './canvas/static_canvas.class';
-import type { Control } from './controls/control.class';
-import type { Point } from './point.class';
-import type { Group } from './shapes/group.class';
-import type { IText } from './shapes/itext.class';
+import type { Canvas } from './canvas/Canvas';
+import type { StaticCanvas } from './canvas/StaticCanvas';
+import type { Control } from './controls/Control';
+import type { Point } from './Point';
+import type { Group } from './shapes/Group';
+import type { IText } from './shapes/IText/IText';
 import type { FabricObject } from './shapes/Object/FabricObject';
+import type { FabricObjectSVGExportMixin } from './shapes/Object/FabricObjectSVGExportMixin';
+import type { FabricObject as StaticFabricObject } from './shapes/Object/Object';
 import type { TOriginX, TOriginY, TRadian } from './typedefs';
 import type { saveObjectTransform } from './util/misc/objectTransforms';
-=======
-import type { Control } from './controls/Control';
-import type { Point } from './Point';
-import type { FabricObject } from './shapes/Object/FabricObject';
-import type { FabricObject as StaticFabricObject } from './shapes/Object/Object';
-import type { FabricObjectSVGExportMixin } from './shapes/Object/FabricObjectSVGExportMixin';
-import type { Group } from './shapes/Group';
-import type { TOriginX, TOriginY, TRadian } from './typedefs';
-import type { saveObjectTransform } from './util/misc/objectTransforms';
-import type { Canvas } from './canvas/Canvas';
-import type { IText } from './shapes/IText/IText';
-import type { StaticCanvas } from './canvas/StaticCanvas';
 
 // eslint-disable-next-line @typescript-eslint/no-empty-interface, @typescript-eslint/no-unused-vars
 export interface BaseFabricObject
   extends StaticFabricObject,
     FabricObjectSVGExportMixin {}
->>>>>>> e23657f0
 
 export type ModifierKey = keyof Pick<
   MouseEvent | PointerEvent | TouchEvent,
