import { dragHandler } from '../controls/drag';
import { getActionFromCorner } from '../controls/util';
import { Point } from '../Point';
import { FabricObject } from '../shapes/Object/FabricObject';
import type {
  CanvasEvents,
  ModifierKey,
  TOptionalModifierKey,
  TPointerEvent,
  Transform,
} from '../EventTypeDefs';
import {
  addTransformToObject,
  resetObjectTransform,
} from '../util/misc/objectTransforms';
<<<<<<< HEAD
import { StaticCanvas, TCanvasSizeOptions } from './StaticCanvas';
import { isCollection } from '../util/types';
import { isTransparent } from '../util/misc/isTransparent';
import { AssertKeys, TMat2D, TSize } from '../typedefs';
=======
import type { TCanvasSizeOptions } from './StaticCanvas';
import { StaticCanvas } from './StaticCanvas';
import { isCollection } from '../util/typeAssertions';
import { invertTransform, transformPoint } from '../util/misc/matrix';
import { isTransparent } from '../util/misc/isTransparent';
import type {
  TMat2D,
  TOriginX,
  TOriginY,
  TSize,
  TSVGReviver,
} from '../typedefs';
import { degreesToRadians } from '../util/misc/radiansDegreesConversion';
>>>>>>> d217b0f7
import { getPointer, isTouchEvent } from '../util/dom_event';
import type { IText } from '../shapes/IText/IText';
import type { BaseBrush } from '../brushes/BaseBrush';
import { pick } from '../util/misc/pick';
import { sendPointToPlane } from '../util/misc/planeChange';
import { ActiveSelection } from '../shapes/ActiveSelection';
import { createCanvasElement } from '../util';
import { CanvasDOMManager } from './DOMManagers/CanvasDOMManager';
import { BOTTOM, CENTER, LEFT, RIGHT, TOP } from '../constants';
import type { CanvasOptions, TCanvasOptions } from './CanvasOptions';
import { canvasDefaults } from './CanvasOptions';

/**
 * Canvas class
 * @class Canvas
 * @extends StaticCanvas
 * @tutorial {@link http://fabricjs.com/fabric-intro-part-1#canvas}
 *
 * @fires object:modified at the end of a transform
 * @fires object:rotating while an object is being rotated from the control
 * @fires object:scaling while an object is being scaled by controls
 * @fires object:moving while an object is being dragged
 * @fires object:skewing while an object is being skewed from the controls
 *
 * @fires before:transform before a transform is is started
 * @fires before:selection:cleared
 * @fires selection:cleared
 * @fires selection:updated
 * @fires selection:created
 *
 * @fires path:created after a drawing operation ends and the path is added
 * @fires mouse:down
 * @fires mouse:move
 * @fires mouse:up
 * @fires mouse:down:before  on mouse down, before the inner fabric logic runs
 * @fires mouse:move:before on mouse move, before the inner fabric logic runs
 * @fires mouse:up:before on mouse up, before the inner fabric logic runs
 * @fires mouse:over
 * @fires mouse:out
 * @fires mouse:dblclick whenever a native dbl click event fires on the canvas.
 *
 * @fires dragover
 * @fires dragenter
 * @fires dragleave
 * @fires drag:enter object drag enter
 * @fires drag:leave object drag leave
 * @fires drop:before before drop event. Prepare for the drop event (same native event).
 * @fires drop
 * @fires drop:after after drop event. Run logic on canvas after event has been accepted/declined (same native event).
 * @example
 * let a: fabric.Object, b: fabric.Object;
 * let flag = false;
 * canvas.add(a, b);
 * a.on('drop:before', opt => {
 *  //  we want a to accept the drop even though it's below b in the stack
 *  flag = this.canDrop(opt.e);
 * });
 * b.canDrop = function(e) {
 *  !flag && this.draggableTextDelegate.canDrop(e);
 * }
 * b.on('dragover', opt => b.set('fill', opt.dropTarget === b ? 'pink' : 'black'));
 * a.on('drop', opt => {
 *  opt.e.defaultPrevented  //  drop occurred
 *  opt.didDrop             //  drop occurred on canvas
 *  opt.target              //  drop target
 *  opt.target !== a && a.set('text', 'I lost');
 * });
 * canvas.on('drop:after', opt => {
 *  //  inform user who won
 *  if(!opt.e.defaultPrevented) {
 *    // no winners
 *  }
 *  else if(!opt.didDrop) {
 *    //  my objects didn't win, some other lucky object
 *  }
 *  else {
 *    //  we have a winner it's opt.target!!
 *  }
 * })
 *
 * @fires after:render at the end of the render process, receives the context in the callback
 * @fires before:render at start the render process, receives the context in the callback
 *
 * @fires contextmenu:before
 * @fires contextmenu
 * @example
 * let handler;
 * targets.forEach(target => {
 *   target.on('contextmenu:before', opt => {
 *     //  decide which target should handle the event before canvas hijacks it
 *     if (someCaseHappens && opt.targets.includes(target)) {
 *       handler = target;
 *     }
 *   });
 *   target.on('contextmenu', opt => {
 *     //  do something fantastic
 *   });
 * });
 * canvas.on('contextmenu', opt => {
 *   if (!handler) {
 *     //  no one takes responsibility, it's always left to me
 *     //  let's show them how it's done!
 *   }
 * });
 *
 */
export class SelectableCanvas<EventSpec extends CanvasEvents = CanvasEvents>
  extends StaticCanvas<EventSpec>
  implements Omit<CanvasOptions, 'enablePointerEvents'>
{
  declare _objects: FabricObject[];

  // transform config
  declare uniformScaling: boolean;
  declare uniScaleKey: TOptionalModifierKey;
  declare centeredScaling: boolean;
  declare centeredRotation: boolean;
  declare centeredKey: TOptionalModifierKey;
  declare altActionKey: TOptionalModifierKey;

  // selection config
  declare selection: boolean;
  declare selectionKey: TOptionalModifierKey | ModifierKey[];
  declare altSelectionKey: TOptionalModifierKey;
  declare selectionColor: string;
  declare selectionDashArray: number[];
  declare selectionBorderColor: string;
  declare selectionLineWidth: number;
  declare selectionFullyContained: boolean;

  // cursors
  declare hoverCursor: CSSStyleDeclaration['cursor'];
  declare moveCursor: CSSStyleDeclaration['cursor'];
  declare defaultCursor: CSSStyleDeclaration['cursor'];
  declare freeDrawingCursor: CSSStyleDeclaration['cursor'];
  declare notAllowedCursor: CSSStyleDeclaration['cursor'];

  declare containerClass: string;

  // target find config
  declare perPixelTargetFind: boolean;
  declare targetFindTolerance: number;
  declare skipTargetFind: boolean;

  /**
   * When true, mouse events on canvas (mousedown/mousemove/mouseup) result in free drawing.
   * After mousedown, mousemove creates a shape,
   * and then mouseup finalizes it and adds an instance of `fabric.Path` onto canvas.
   * @tutorial {@link http://fabricjs.com/fabric-intro-part-4#free_drawing}
   * @type Boolean
   * @default
   */
  declare isDrawingMode: boolean;

  declare preserveObjectStacking: boolean;

  // event config
  declare stopContextMenu: boolean;
  declare fireRightClick: boolean;
  declare fireMiddleClick: boolean;

  /**
   * Keep track of the subTargets for Mouse Events
   * @type FabricObject[]
   */
  targets: FabricObject[] = [];

  /**
   * Keep track of the hovered target
   * @type FabricObject | null
   * @private
   */
  declare _hoveredTarget?: FabricObject;

  /**
   * hold the list of nested targets hovered
   * @type FabricObject[]
   * @private
   */
  _hoveredTargets: FabricObject[] = [];

  /**
   * hold the list of objects to render
   * @type FabricObject[]
   * @private
   */
  _objectsToRender?: FabricObject[] = [];

  /**
   * hold a referenfce to a data structure that contains information
   * on the current on going transform
   * @type
   * @private
   */
  _currentTransform: Transform | null = null;

  /**
   * hold a reference to a data structure used to track the selection
   * box on canvas drag
   * on the current on going transform
   * @type
   * @private
   */
  protected _groupSelector: {
    x: number;
    y: number;
    deltaX: number;
    deltaY: number;
  } | null = null;

  /**
   * internal flag used to understand if the context top requires a cleanup
   * in case this is true, the contextTop will be cleared at the next render
   * @type boolean
   * @private
   */
  contextTopDirty = false;

  /**
   * During a mouse event we may need the pointer multiple times in multiple functions.
   * _absolutePointer holds a reference to the pointer in fabricCanvas/design coordinates that is valid for the event
   * lifespan. Every fabricJS mouse event create and delete the cache every time
   * We do this because there are some HTML DOM inspection functions to get the actual pointer coordinates
   * @type {Point}
   */
  protected declare _absolutePointer?: Point;

  /**
   * During a mouse event we may need the pointer multiple times in multiple functions.
   * _pointer holds a reference to the pointer in html coordinates that is valid for the event
   * lifespan. Every fabricJS mouse event create and delete the cache every time
   * We do this because there are some HTML DOM inspection functions to get the actual pointer coordinates
   * @type {Point}
   */
  protected declare _pointer?: Point;

  /**
   * During a mouse event we may need the target multiple times in multiple functions.
   * _target holds a reference to the target that is valid for the event
   * lifespan. Every fabricJS mouse event create and delete the cache every time
   * @type {FabricObject}
   */
  protected declare _target?: FabricObject;

  static ownDefaults: Record<string, any> = canvasDefaults;

  static getDefaults(): Record<string, any> {
    return { ...super.getDefaults(), ...SelectableCanvas.ownDefaults };
  }

  declare elements: CanvasDOMManager;
  get upperCanvasEl() {
    return this.elements.upper?.el;
  }
  get contextTop() {
    return this.elements.upper?.ctx;
  }
  get wrapperEl() {
    return this.elements.container;
  }
  private declare pixelFindCanvasEl: HTMLCanvasElement;
  private declare pixelFindContext: CanvasRenderingContext2D;

  protected declare _isCurrentlyDrawing: boolean;
  declare freeDrawingBrush?: BaseBrush;
  declare _activeObject?: FabricObject;
  protected readonly _activeSelection: ActiveSelection;

  constructor(
    el?: string | HTMLCanvasElement,
    { activeSelection = new ActiveSelection(), ...options }: TCanvasOptions = {}
  ) {
    super(el, options);
    this._activeSelection = activeSelection;
    this._activeSelection.set('canvas', this);
    this._activeSelection.setCoords();
  }

  protected initElements(el?: string | HTMLCanvasElement) {
    this.elements = new CanvasDOMManager(el, {
      allowTouchScrolling: this.allowTouchScrolling,
      containerClass: this.containerClass,
    });
    this._createCacheCanvas();
  }

  /**
   * @private
   * @param {FabricObject} obj Object that was added
   */
  _onObjectAdded(obj: FabricObject) {
    this._objectsToRender = undefined;
    super._onObjectAdded(obj);
  }

  /**
   * @private
   * @param {FabricObject} obj Object that was removed
   */
  _onObjectRemoved(obj: FabricObject) {
    this._objectsToRender = undefined;
    // removing active object should fire "selection:cleared" events
    if (obj === this._activeObject) {
      this.fire('before:selection:cleared', { deselected: [obj] });
      this._discardActiveObject();
      this.fire('selection:cleared', { deselected: [obj] });
      obj.fire('deselected', {
        target: obj,
      });
    }
    if (obj === this._hoveredTarget) {
      this._hoveredTarget = undefined;
      this._hoveredTargets = [];
    }
    super._onObjectRemoved(obj);
  }

  /**
   * Divides objects in two groups, one to render immediately
   * and one to render as activeGroup.
   * @return {Array} objects to render immediately and pushes the other in the activeGroup.
   */
  _chooseObjectsToRender(): FabricObject[] {
    const activeObject = this._activeObject;
    return !this.preserveObjectStacking && activeObject
      ? (!activeObject.group
          ? this._objects.filter((object) => object !== activeObject)
          : this._objects
        ).concat(activeObject)
      : this._objects;
  }

  /**
   * Renders both the top canvas and the secondary container canvas.
   */
  renderAll() {
    this.cancelRequestedRender();
    if (this.destroyed) {
      return;
    }
    if (this.contextTopDirty && !this._groupSelector && !this.isDrawingMode) {
      this.clearContext(this.contextTop);
      this.contextTopDirty = false;
    }
    if (this.hasLostContext) {
      this.renderTopLayer(this.contextTop);
      this.hasLostContext = false;
    }
    !this._objectsToRender &&
      (this._objectsToRender = this._chooseObjectsToRender());
    this.renderCanvas(this.getContext(), this._objectsToRender);
  }

  /**
   * text selection is rendered by the active text instance during the rendering cycle
   */
  renderTopLayer(ctx: CanvasRenderingContext2D): void {
    ctx.save();
    if (this.isDrawingMode && this._isCurrentlyDrawing) {
      this.freeDrawingBrush && this.freeDrawingBrush._render();
      this.contextTopDirty = true;
    }
    // we render the top context - last object
    if (this.selection && this._groupSelector) {
      this._drawSelection(ctx);
      this.contextTopDirty = true;
    }
    ctx.restore();
  }

  /**
   * Method to render only the top canvas.
   * Also used to render the group selection box.
   * Does not render text selection.
   */
  renderTop() {
    const ctx = this.contextTop;
    this.clearContext(ctx);
    this.renderTopLayer(ctx);
    // todo: how do i know if the after:render is for the top or normal contex?
    this.fire('after:render', { ctx });
  }

  /**
   * Set the canvas tolerance value for pixel taret find.
   * Use only integer numbers.
   * @private
   */
  setTargetFindTolerance(value: number) {
    value = Math.round(value);
    this.targetFindTolerance = value;
    const retina = this.getRetinaScaling();
    const size = Math.ceil((value * 2 + 1) * retina);
    this.pixelFindCanvasEl.width = this.pixelFindCanvasEl.height = size;
    this.pixelFindContext.scale(retina, retina);
  }

  /**
   * Returns true if object is transparent at a certain location
   * Clarification: this is `is target transparent at location X or are controls there`
   * @TODO this seems dumb that we treat controls with transparency. we can find controls
   * programmatically without painting them, the cache canvas optimization is always valid
   * @param {FabricObject} target Object to check
   * @param {Number} x Left coordinate
   * @param {Number} y Top coordinate
   * @return {Boolean}
   */
  isTargetTransparent(target: FabricObject, x: number, y: number): boolean {
    const tolerance = this.targetFindTolerance;
    const ctx = this.pixelFindContext;
    this.clearContext(ctx);
    ctx.save();
    ctx.translate(-x + tolerance, -y + tolerance);
    ctx.transform(...this.viewportTransform);
    const selectionBgc = target.selectionBackgroundColor;
    target.selectionBackgroundColor = '';
    target.render(ctx);
    target.selectionBackgroundColor = selectionBgc;
    ctx.restore();
    // our canvas is square, and made around tolerance.
    // so tolerance in this case also represent the center of the canvas.
    const enhancedTolerance = Math.round(tolerance * this.getRetinaScaling());
    return isTransparent(
      ctx,
      enhancedTolerance,
      enhancedTolerance,
      enhancedTolerance
    );
  }

  /**
   * takes an event and determines if selection key has been pressed
   * @private
   * @param {TPointerEvent} e Event object
   */
  _isSelectionKeyPressed(e: TPointerEvent): boolean {
    const sKey = this.selectionKey;
    if (!sKey) {
      return false;
    }
    if (Array.isArray(sKey)) {
      return !!sKey.find((key) => !!key && e[key] === true);
    } else {
      return e[sKey];
    }
  }

  /**
   * @private
   * @param {TPointerEvent} e Event object
   * @param {FabricObject} target
   */
  _shouldClearSelection(
    e: TPointerEvent,
    target?: FabricObject
  ): target is undefined {
    const activeObjects = this.getActiveObjects(),
      activeObject = this._activeObject;

    return !!(
      !target ||
      (target &&
        activeObject &&
        activeObjects.length > 1 &&
        activeObjects.indexOf(target) === -1 &&
        activeObject !== target &&
        !this._isSelectionKeyPressed(e)) ||
      (target && !target.evented) ||
      (target && !target.selectable && activeObject && activeObject !== target)
    );
  }

  /**
   * This method will take in consideration a modifier key pressed and the control we are
   * about to drag, and try to guess the anchor point ( origin ) of the transformation.
   * This should be really in the realm of controls, and we should remove specific code for legacy
   * embedded actions.
   * @TODO this probably deserve discussion/rediscovery and change/refactor
   * @private
   * @deprecated
   * @param {FabricObject} target
   * @param {string} action
   * @param {boolean} altKey
   * @returns {boolean} true if the transformation should be centered
   */
  private _shouldCenterTransform(
    target: FabricObject,
    action: string,
    modifierKeyPressed: boolean
  ) {
    if (!target) {
      return;
    }

    let centerTransform;

    if (
      action === 'scale' ||
      action === 'scaleX' ||
      action === 'scaleY' ||
      action === 'resizing'
    ) {
      centerTransform = this.centeredScaling || target.centeredScaling;
    } else if (action === 'rotate') {
      centerTransform = this.centeredRotation || target.centeredRotation;
    }

    return centerTransform ? !modifierKeyPressed : modifierKeyPressed;
  }

  /**
<<<<<<< HEAD
=======
   * Given the control clicked, determine the origin of the transform.
   * This is bad because controls can totally have custom names
   * should disappear before release 4.0
   * @private
   * @deprecated
   */
  _getOriginFromCorner(
    target: FabricObject,
    controlName: string
  ): { x: TOriginX; y: TOriginY } {
    const origin = {
      x: target.originX,
      y: target.originY,
    };
    // is a left control ?
    if (['ml', 'tl', 'bl'].includes(controlName)) {
      origin.x = RIGHT;
      // is a right control ?
    } else if (['mr', 'tr', 'br'].includes(controlName)) {
      origin.x = LEFT;
    }
    // is a top control ?
    if (['tl', 'mt', 'tr'].includes(controlName)) {
      origin.y = BOTTOM;
      // is a bottom control ?
    } else if (['bl', 'mb', 'br'].includes(controlName)) {
      origin.y = TOP;
    }
    return origin;
  }

  /**
>>>>>>> d217b0f7
   * @private
   * @param {Event} e Event object
   * @param {FabricObject} target
   */
  _setupCurrentTransform(
    e: TPointerEvent,
    target: FabricObject,
    alreadySelected: boolean
  ): void {
    if (!target) {
      return;
    }
<<<<<<< HEAD
    const pointer = this.getPointer(e, true);
    const corner = target.__corner || '',
      control = corner ? target.controls[corner] : undefined,
=======
    const pointer = target.group
      ? // transform pointer to target's containing coordinate plane
        sendPointToPlane(
          this.getPointer(e),
          undefined,
          target.group.calcTransformMatrix()
        )
      : this.getPointer(e);
    const corner = target.getActiveControl() || '',
      control = !!corner && target.controls[corner],
>>>>>>> d217b0f7
      actionHandler =
        alreadySelected && control
          ? control.getActionHandler(e, target, control)
          : dragHandler,
      action = getActionFromCorner(alreadySelected, corner, e, target),
      altKey = e[this.centeredKey as ModifierKey],
<<<<<<< HEAD
      origin = (
        control && !this._shouldCenterTransform(target, action, altKey)
          ? new Point(-control.x, -control.y)
          : new Point()
      ).scalarAdd(0.5);

    this._currentTransform = {
      target,
      action,
      actionHandler,
      actionPerformed: false,
      corner,
      control,
      originX: origin.x,
      originY: origin.y,
      ex: pointer.x,
      ey: pointer.y,
      lastX: pointer.x,
      lastY: pointer.y,
      theta: target.getTotalAngle(),
      shiftKey: e.shiftKey,
      altKey,
    };
    // @ts-ignore
=======
      /**
       * relative to target's containing coordinate plane
       * both agree on every point
       **/
      transform: Transform = {
        target: target,
        action: action,
        actionHandler,
        actionPerformed: false,
        corner,
        scaleX: target.scaleX,
        scaleY: target.scaleY,
        skewX: target.skewX,
        skewY: target.skewY,
        offsetX: pointer.x - target.left,
        offsetY: pointer.y - target.top,
        originX: origin.x,
        originY: origin.y,
        ex: pointer.x,
        ey: pointer.y,
        lastX: pointer.x,
        lastY: pointer.y,
        theta: degreesToRadians(target.angle),
        width: target.width,
        height: target.height,
        shiftKey: e.shiftKey,
        altKey: altKey,
        original: {
          ...saveObjectTransform(target),
          originX: origin.x,
          originY: origin.y,
        },
      };

    if (this._shouldCenterTransform(target, action, altKey)) {
      transform.originX = CENTER;
      transform.originY = CENTER;
    }
    this._currentTransform = transform;
    // @ts-expect-error this method exists in the subclass - should be moved or declared as abstract
>>>>>>> d217b0f7
    this._beforeTransform(e);
  }

  /**
   * Set the cursor type of the canvas element
   * @param {String} value Cursor type of the canvas element.
   * @see http://www.w3.org/TR/css3-ui/#cursor
   */
  setCursor(value: CSSStyleDeclaration['cursor']): void {
    this.upperCanvasEl.style.cursor = value;
  }

  /**
   * @private
   * @param {CanvasRenderingContext2D} ctx to draw the selection on
   */
  _drawSelection(ctx: CanvasRenderingContext2D): void {
    const { x, y, deltaX, deltaY } = this._groupSelector!,
      start = new Point(x, y),
      extent = new Point(x + deltaX, y + deltaY),
      strokeOffset = this.selectionLineWidth / 2;
    let minX = Math.min(start.x, extent.x),
      minY = Math.min(start.y, extent.y),
      maxX = Math.max(start.x, extent.x),
      maxY = Math.max(start.y, extent.y);

    if (this.selectionColor) {
      ctx.fillStyle = this.selectionColor;
      ctx.fillRect(minX, minY, maxX - minX, maxY - minY);
    }

    if (!this.selectionLineWidth || !this.selectionBorderColor) {
      return;
    }
    ctx.lineWidth = this.selectionLineWidth;
    ctx.strokeStyle = this.selectionBorderColor;

    minX += strokeOffset;
    minY += strokeOffset;
    maxX -= strokeOffset;
    maxY -= strokeOffset;
    // selection border
    // @TODO: is _setLineDash still necessary on modern canvas?
    FabricObject.prototype._setLineDash.call(
      this,
      ctx,
      this.selectionDashArray
    );
    ctx.strokeRect(minX, minY, maxX - minX, maxY - minY);
  }

  /**
   * Method that determines what object we are clicking on
   * 11/09/2018 TODO: would be cool if findTarget could discern between being a full target
   * or the outside part of the corner.
   * @param {Event} e mouse event
   * @return {FabricObject | null} the target found
   */
  findTarget(e: TPointerEvent): FabricObject | undefined {
    if (this.skipTargetFind) {
      return undefined;
    }

    const pointer = this.getPointer(e, true),
      activeObject = this._activeObject,
      aObjects = this.getActiveObjects();

    this.targets = [];

    if (activeObject && aObjects.length >= 1) {
      if (activeObject._findTargetCorner(pointer, isTouchEvent(e))) {
        // if we hit the corner of the active object, let's return that.
        return activeObject;
      } else if (
        aObjects.length > 1 &&
        // check pointer is over active selection and possibly perform `subTargetCheck`
        this.searchPossibleTargets([activeObject], pointer)
      ) {
        // active selection does not select sub targets like normal groups
        return activeObject;
      } else if (
        activeObject === this.searchPossibleTargets([activeObject], pointer)
      ) {
        // active object is not an active selection
        if (!this.preserveObjectStacking) {
          return activeObject;
        } else {
          const subTargets = this.targets;
          this.targets = [];
          const target = this.searchPossibleTargets(this._objects, pointer);
          if (
            e[this.altSelectionKey as ModifierKey] &&
            target &&
            target !== activeObject
          ) {
            // alt selection: select active object even though it is not the top most target
            // restore targets
            this.targets = subTargets;
            return activeObject;
          }
          return target;
        }
      }
    }

    return this.searchPossibleTargets(this._objects, pointer);
  }

  /**
   * Checks point is inside the object.
   * @param {FabricObject} obj Object to test against
   * @param {Object} [globalPointer] x,y object of point coordinates relative to canvas top left physical viewport corner
   *  (used to measure the position of the mouse pointer on canvas) used to search per pixel target.
   * @return {Boolean} true if point is contained within an area of given object
   * @private
   */
  _checkTarget(obj: FabricObject, globalPointer: Point): boolean {
    if (obj && obj.visible && obj.evented && obj.containsPoint(globalPointer)) {
      if (
        (this.perPixelTargetFind || obj.perPixelTargetFind) &&
        !(obj as unknown as IText).isEditing
      ) {
        if (!this.isTargetTransparent(obj, globalPointer.x, globalPointer.y)) {
          return true;
        }
      } else {
        return true;
      }
    }
    return false;
  }

  /**
   * Internal Function used to search inside objects an object that contains pointer in bounding box or that contains pointerOnCanvas when painted
   * @param {Array} [objects] objects array to look into
   * @param {Object} [pointer] x,y object of point coordinates we want to check.
   * @return {FabricObject} **top most object from given `objects`** that contains pointer
   * @private
   */
  _searchPossibleTargets(
    objects: FabricObject[],
    pointer: Point
  ): FabricObject | undefined {
    // Cache all targets where their bounding box contains point.
    let target,
      i = objects.length;
    // Do not check for currently grouped objects, since we check the parent group itself.
    // until we call this function specifically to search inside the activeGroup
    while (i--) {
      const objToCheck = objects[i];
      if (this._checkTarget(objToCheck, pointer)) {
        target = objToCheck;
        if (isCollection(target) && target.subTargetCheck) {
          const subTarget = this._searchPossibleTargets(
            target._objects as FabricObject[],
            pointer
          );
          subTarget && this.targets.push(subTarget);
        }
        break;
      }
    }
    return target;
  }

  /**
   * Function used to search inside objects an object that contains pointer in bounding box or that contains pointerOnCanvas when painted
   * @see {@link _searchPossibleTargets}
   * @param {FabricObject[]} [objects] objects array to look into
   * @param {Object} [pointer] x,y object of point coordinates we want to check.
   * @return {FabricObject} **top most object on screen** that contains pointer
   */
  searchPossibleTargets(
    objects: FabricObject[],
    pointer: Point
  ): FabricObject | undefined {
    const target = this._searchPossibleTargets(objects, pointer);
    // if we found something in this.targets, and the group is interactive, return that subTarget
    // TODO: reverify why interactive. the target should be returned always, but selected only
    // if interactive.
    return target &&
      isCollection(target) &&
      target.interactive &&
      this.targets[0]
      ? this.targets[0]
      : target;
  }

  /**
<<<<<<< HEAD
   * Returns pointer relative to canvas.
   * @param {TPointerEvent} e
   * @param {Boolean} inViewport `true` returns pointer in the viewport, (0,0) being the top left corner of the `HTMLCanvasElement`, offsets affected by the viewport\
   * `false` returns the pointer as measured by instance as if no `viewportTransform` exists.
=======
   * Returns pointer coordinates without the effect of the viewport
   * @param {Object} pointer with "x" and "y" number values in canvas HTML coordinates
   * @return {Object} object with "x" and "y" number values in fabricCanvas coordinates
   */
  restorePointerVpt(pointer: Point): Point {
    return pointer.transform(invertTransform(this.viewportTransform));
  }

  /**
   * Returns pointer coordinates relative to canvas.
   * Can return coordinates with or without viewportTransform.
   * ignoreVpt false gives back coordinates that represent
   * the point clicked on canvas element.
   * ignoreVpt true gives back coordinates after being processed
   * by the viewportTransform ( sort of coordinates of what is displayed
   * on the canvas where you are clicking.
   * ignoreVpt true = HTMLElement coordinates relative to top,left
   * ignoreVpt false, default = fabric space coordinates, the same used for shape position.
   * To interact with your shapes top and left you want to use ignoreVpt false
   * most of the time, while ignoreVpt true will give you coordinates
   * compatible with the object.oCoords system.
   * of the time.
   * @param {Event} e
   * @param {Boolean} ignoreVpt
>>>>>>> d217b0f7
   * @return {Point}
   */
  getPointer(e: TPointerEvent, inViewport = false): Point {
    // return cached values if we are in the event processing chain
    // safeguard from mutation by cloning
    if (this._absolutePointer && !inViewport) {
      return this._absolutePointer.clone();
    }
    if (this._pointer && inViewport) {
      return this._pointer.clone();
    }

    const upperCanvasEl = this.upperCanvasEl,
      bounds = upperCanvasEl.getBoundingClientRect();
    let pointer = getPointer(e),
      boundsWidth = bounds.width || 0,
      boundsHeight = bounds.height || 0;

    if (!boundsWidth || !boundsHeight) {
      if (TOP in bounds && BOTTOM in bounds) {
        boundsHeight = Math.abs(bounds.top - bounds.bottom);
      }
      if (RIGHT in bounds && LEFT in bounds) {
        boundsWidth = Math.abs(bounds.right - bounds.left);
      }
    }

    this.calcOffset();
    pointer.x = pointer.x - this._offset.left;
    pointer.y = pointer.y - this._offset.top;
    if (!inViewport) {
      pointer = sendPointToPlane(pointer, undefined, this.viewportTransform);
    }

    const retinaScaling = this.getRetinaScaling();
    if (retinaScaling !== 1) {
      pointer.x /= retinaScaling;
      pointer.y /= retinaScaling;
    }

    // If bounds are not available (i.e. not visible), do not apply scale.
    const cssScale =
      boundsWidth === 0 || boundsHeight === 0
        ? new Point(1, 1)
        : new Point(
            upperCanvasEl.width / boundsWidth,
            upperCanvasEl.height / boundsHeight
          );

    return pointer.multiply(cssScale);
  }

  /**
   * Internal use only
   * @protected
   */
  protected _setDimensionsImpl(
    dimensions: TSize,
    options?: TCanvasSizeOptions
  ) {
    // @ts-expect-error this method exists in the subclass - should be moved or declared as abstract
    this._resetTransformEventData();
    super._setDimensionsImpl(dimensions, options);
    if (this._isCurrentlyDrawing) {
      this.freeDrawingBrush &&
        this.freeDrawingBrush._setBrushStyles(this.contextTop);
    }
  }

  protected _createCacheCanvas() {
    this.pixelFindCanvasEl = createCanvasElement();
    this.pixelFindContext = this.pixelFindCanvasEl.getContext('2d', {
      willReadFrequently: true,
    })!;
    this.setTargetFindTolerance(this.targetFindTolerance);
  }

  /**
   * Returns context of top canvas where interactions are drawn
   * @returns {CanvasRenderingContext2D}
   */
  getTopContext(): CanvasRenderingContext2D {
    return this.elements.upper.ctx;
  }

  /**
   * Returns context of canvas where object selection is drawn
   * @alias
   * @return {CanvasRenderingContext2D}
   */
  getSelectionContext(): CanvasRenderingContext2D {
    return this.elements.upper.ctx;
  }

  /**
   * Returns &lt;canvas> element on which object selection is drawn
   * @return {HTMLCanvasElement}
   */
  getSelectionElement(): HTMLCanvasElement {
    return this.elements.upper.el;
  }

  /**
   * Returns currently active object
   * @return {FabricObject | null} active object
   */
  getActiveObject(): FabricObject | undefined {
    return this._activeObject;
  }

  /**
   * Returns instance's active selection
   */
  getActiveSelection() {
    return this._activeSelection;
  }

  /**
   * Returns an array with the current selected objects
   * @return {FabricObject[]} active objects array
   */
  getActiveObjects(): FabricObject[] {
    const active = this._activeObject;
    if (active) {
      if (active === this._activeSelection) {
        return [...(active as ActiveSelection)._objects];
      } else {
        return [active];
      }
    }
    return [];
  }

  /**
   * @private
   * Compares the old activeObject with the current one and fires correct events
   * @param {FabricObject[]} oldObjects old activeObject
   * @param {TPointerEvent} e mouse event triggering the selection events
   */
  _fireSelectionEvents(oldObjects: FabricObject[], e?: TPointerEvent) {
    let somethingChanged = false,
      invalidate = false;
    const objects = this.getActiveObjects(),
      added: FabricObject[] = [],
      removed: FabricObject[] = [];

    oldObjects.forEach((target) => {
      if (!objects.includes(target)) {
        somethingChanged = true;
        target.fire('deselected', {
          e,
          target,
        });
        removed.push(target);
      }
    });

    objects.forEach((target) => {
      if (!oldObjects.includes(target)) {
        somethingChanged = true;
        target.fire('selected', {
          e,
          target,
        });
        added.push(target);
      }
    });

    if (oldObjects.length > 0 && objects.length > 0) {
      invalidate = true;
      somethingChanged &&
        this.fire('selection:updated', {
          e,
          selected: added,
          deselected: removed,
        });
    } else if (objects.length > 0) {
      invalidate = true;
      this.fire('selection:created', {
        e,
        selected: added,
      });
    } else if (oldObjects.length > 0) {
      invalidate = true;
      this.fire('selection:cleared', {
        e,
        deselected: removed,
      });
    }
    invalidate && (this._objectsToRender = undefined);
  }

  /**
   * Sets given object as the only active object on canvas
   * @param {FabricObject} object Object to set as an active one
   * @param {TPointerEvent} [e] Event (passed along when firing "object:selected")
   * @return {Boolean} true if the object has been selected
   */
  setActiveObject(object: FabricObject, e?: TPointerEvent) {
    // we can't inline this, since _setActiveObject will change what getActiveObjects returns
    const currentActives = this.getActiveObjects();
    const selected = this._setActiveObject(object, e);
    this._fireSelectionEvents(currentActives, e);
    return selected;
  }

  /**
   * This is supposed to be equivalent to setActiveObject but without firing
   * any event. There is commitment to have this stay this way.
   * This is the functional part of setActiveObject.
   * @param {Object} object to set as active
   * @param {Event} [e] Event (passed along when firing "object:selected")
   * @return {Boolean} true if the object has been selected
   */
  _setActiveObject(object: FabricObject, e?: TPointerEvent) {
    if (this._activeObject === object) {
      return false;
    }
    if (!this._discardActiveObject(e, object) && this._activeObject) {
      // refused to deselect
      return false;
    }
    if (object.onSelect({ e })) {
      return false;
    }
    this._activeObject = object;

    return true;
  }

  /**
   * This is supposed to be equivalent to discardActiveObject but without firing
   * any selection events ( can still fire object transformation events ). There is commitment to have this stay this way.
   * This is the functional part of discardActiveObject.
   * @param {Event} [e] Event (passed along when firing "object:deselected")
   * @param {Object} object the next object to set as active, reason why we are discarding this
   * @return {Boolean} true if the active object has been discarded
   */
  _discardActiveObject(
    e?: TPointerEvent,
    object?: FabricObject
  ): this is { _activeObject: undefined } {
    const obj = this._activeObject;
    if (obj) {
      // onDeselect return TRUE to cancel selection;
      if (obj.onDeselect({ e, object })) {
        return false;
      }
      // clear active selection
      if (obj === this._activeSelection) {
        this._activeSelection.removeAll();
        resetObjectTransform(this._activeSelection);
      }
      if (this._currentTransform && this._currentTransform.target === obj) {
        // @ts-expect-error this method exists in the subclass - should be moved or declared as abstract
        this.endCurrentTransform(e);
      }
      this._activeObject = undefined;
      return true;
    }
    return false;
  }

  /**
   * Discards currently active object and fire events. If the function is called by fabric
   * as a consequence of a mouse event, the event is passed as a parameter and
   * sent to the fire function for the custom events. When used as a method the
   * e param does not have any application.
   * @param {event} e
   * @return {Boolean} true if the active object has been discarded
   */
  discardActiveObject(e?: TPointerEvent): this is { _activeObject: undefined } {
    const currentActives = this.getActiveObjects(),
      activeObject = this.getActiveObject();
    if (currentActives.length) {
      this.fire('before:selection:cleared', {
        e,
        deselected: [activeObject!],
      });
    }
    const discarded = this._discardActiveObject(e);
    this._fireSelectionEvents(currentActives, e);
    return discarded;
  }

  /**
   * Sets viewport transformation of this canvas instance
   * @param {Array} vpt a Canvas 2D API transform matrix
   */
  setViewportTransform(vpt: TMat2D) {
    super.setViewportTransform(vpt);
    const activeObject = this._activeObject;
    if (activeObject) {
      activeObject.setCoords();
    }
  }

  /**
   * @override clears active selection ref and interactive canvas elements and contexts
   */
  destroy() {
    // dispose of active selection
    const activeSelection = this._activeSelection!;
    activeSelection.removeAll();
    // @ts-expect-error disposing
    this._activeSelection = undefined;
    activeSelection.dispose();

    super.destroy();

    // free resources

    // pixel find canvas
    // @ts-expect-error disposing
    this.pixelFindContext = null;
    // @ts-expect-error disposing
    this.pixelFindCanvasEl = undefined;
  }

  /**
   * Clears all contexts (background, main, top) of an instance
   */
  clear() {
    // discard active object and fire events
    this.discardActiveObject();
    // make sure we clear the active object in case it refused to be discarded
    this._activeObject = undefined;
    this.clearContext(this.contextTop);
    super.clear();
  }

  /**
   * Draws objects' controls (borders/controls)
   * @param {CanvasRenderingContext2D} ctx Context to render controls on
   */
  drawControls(ctx: CanvasRenderingContext2D) {
    const activeObject = this._activeObject;

    if (activeObject) {
      activeObject._renderControls(ctx);
    }
  }

  /**
   * @private
   */
  _toObject(
    instance: FabricObject,
    methodName: 'toObject' | 'toDatalessObject',
    propertiesToInclude: string[]
  ): Record<string, any> {
    // If the object is part of the current selection group, it should
    // be transformed appropriately
    // i.e. it should be serialised as it would appear if the selection group
    // were to be destroyed.
    const originalProperties = this._realizeGroupTransformOnObject(instance),
      object = super._toObject(instance, methodName, propertiesToInclude);
    //Undo the damage we did by changing all of its properties
    instance.set(originalProperties);
    return object;
  }

  /**
   * Realizes an object's group transformation on it
   * @private
   * @param {FabricObject} [instance] the object to transform (gets mutated)
   * @returns the original values of instance which were changed
   */
  _realizeGroupTransformOnObject(
    instance: FabricObject
  ): Partial<typeof instance> {
    if (
      instance.group &&
      instance.group === this._activeSelection &&
      this._activeObject === instance.group
    ) {
      const layoutProps = [
        'angle',
        'flipX',
        'flipY',
        LEFT,
        'scaleX',
        'scaleY',
        'skewX',
        'skewY',
        TOP,
      ] as (keyof typeof instance)[];
      const originalValues = pick<typeof instance>(instance, layoutProps);
      addTransformToObject(instance, this._activeObject.calcOwnMatrix());
      return originalValues;
    } else {
      return {};
    }
  }

  /**
   * @private
   */
  _setSVGObject(
    markup: string[],
    instance: FabricObject,
    reviver: TSVGReviver
  ) {
    // If the object is in a selection group, simulate what would happen to that
    // object when the group is deselected
    const originalProperties = this._realizeGroupTransformOnObject(instance);
    super._setSVGObject(markup, instance, reviver);
    instance.set(originalProperties);
  }
}<|MERGE_RESOLUTION|>--- conflicted
+++ resolved
@@ -1,7 +1,3 @@
-import { dragHandler } from '../controls/drag';
-import { getActionFromCorner } from '../controls/util';
-import { Point } from '../Point';
-import { FabricObject } from '../shapes/Object/FabricObject';
 import type {
   CanvasEvents,
   ModifierKey,
@@ -9,41 +5,30 @@
   TPointerEvent,
   Transform,
 } from '../EventTypeDefs';
+import { Point } from '../Point';
+import type { BaseBrush } from '../brushes/BaseBrush';
+import { BOTTOM, LEFT, RIGHT, TOP } from '../constants';
+import { dragHandler } from '../controls/drag';
+import { getActionFromCorner } from '../controls/util';
+import { ActiveSelection } from '../shapes/ActiveSelection';
+import type { IText } from '../shapes/IText/IText';
+import { FabricObject } from '../shapes/Object/FabricObject';
+import type { TMat2D, TSVGReviver, TSize } from '../typedefs';
+import { createCanvasElement } from '../util';
+import { getPointer, isTouchEvent } from '../util/dom_event';
+import { isTransparent } from '../util/misc/isTransparent';
 import {
   addTransformToObject,
   resetObjectTransform,
 } from '../util/misc/objectTransforms';
-<<<<<<< HEAD
-import { StaticCanvas, TCanvasSizeOptions } from './StaticCanvas';
-import { isCollection } from '../util/types';
-import { isTransparent } from '../util/misc/isTransparent';
-import { AssertKeys, TMat2D, TSize } from '../typedefs';
-=======
+import { pick } from '../util/misc/pick';
+import { sendPointToPlane } from '../util/misc/planeChange';
+import { isCollection } from '../util/typeAssertions';
+import type { CanvasOptions, TCanvasOptions } from './CanvasOptions';
+import { canvasDefaults } from './CanvasOptions';
+import { CanvasDOMManager } from './DOMManagers/CanvasDOMManager';
 import type { TCanvasSizeOptions } from './StaticCanvas';
 import { StaticCanvas } from './StaticCanvas';
-import { isCollection } from '../util/typeAssertions';
-import { invertTransform, transformPoint } from '../util/misc/matrix';
-import { isTransparent } from '../util/misc/isTransparent';
-import type {
-  TMat2D,
-  TOriginX,
-  TOriginY,
-  TSize,
-  TSVGReviver,
-} from '../typedefs';
-import { degreesToRadians } from '../util/misc/radiansDegreesConversion';
->>>>>>> d217b0f7
-import { getPointer, isTouchEvent } from '../util/dom_event';
-import type { IText } from '../shapes/IText/IText';
-import type { BaseBrush } from '../brushes/BaseBrush';
-import { pick } from '../util/misc/pick';
-import { sendPointToPlane } from '../util/misc/planeChange';
-import { ActiveSelection } from '../shapes/ActiveSelection';
-import { createCanvasElement } from '../util';
-import { CanvasDOMManager } from './DOMManagers/CanvasDOMManager';
-import { BOTTOM, CENTER, LEFT, RIGHT, TOP } from '../constants';
-import type { CanvasOptions, TCanvasOptions } from './CanvasOptions';
-import { canvasDefaults } from './CanvasOptions';
 
 /**
  * Canvas class
@@ -544,41 +529,6 @@
   }
 
   /**
-<<<<<<< HEAD
-=======
-   * Given the control clicked, determine the origin of the transform.
-   * This is bad because controls can totally have custom names
-   * should disappear before release 4.0
-   * @private
-   * @deprecated
-   */
-  _getOriginFromCorner(
-    target: FabricObject,
-    controlName: string
-  ): { x: TOriginX; y: TOriginY } {
-    const origin = {
-      x: target.originX,
-      y: target.originY,
-    };
-    // is a left control ?
-    if (['ml', 'tl', 'bl'].includes(controlName)) {
-      origin.x = RIGHT;
-      // is a right control ?
-    } else if (['mr', 'tr', 'br'].includes(controlName)) {
-      origin.x = LEFT;
-    }
-    // is a top control ?
-    if (['tl', 'mt', 'tr'].includes(controlName)) {
-      origin.y = BOTTOM;
-      // is a bottom control ?
-    } else if (['bl', 'mb', 'br'].includes(controlName)) {
-      origin.y = TOP;
-    }
-    return origin;
-  }
-
-  /**
->>>>>>> d217b0f7
    * @private
    * @param {Event} e Event object
    * @param {FabricObject} target
@@ -591,29 +541,15 @@
     if (!target) {
       return;
     }
-<<<<<<< HEAD
     const pointer = this.getPointer(e, true);
-    const corner = target.__corner || '',
+    const corner = target.getActiveControl() || '',
       control = corner ? target.controls[corner] : undefined,
-=======
-    const pointer = target.group
-      ? // transform pointer to target's containing coordinate plane
-        sendPointToPlane(
-          this.getPointer(e),
-          undefined,
-          target.group.calcTransformMatrix()
-        )
-      : this.getPointer(e);
-    const corner = target.getActiveControl() || '',
-      control = !!corner && target.controls[corner],
->>>>>>> d217b0f7
       actionHandler =
         alreadySelected && control
           ? control.getActionHandler(e, target, control)
           : dragHandler,
       action = getActionFromCorner(alreadySelected, corner, e, target),
       altKey = e[this.centeredKey as ModifierKey],
-<<<<<<< HEAD
       origin = (
         control && !this._shouldCenterTransform(target, action, altKey)
           ? new Point(-control.x, -control.y)
@@ -637,49 +573,7 @@
       shiftKey: e.shiftKey,
       altKey,
     };
-    // @ts-ignore
-=======
-      /**
-       * relative to target's containing coordinate plane
-       * both agree on every point
-       **/
-      transform: Transform = {
-        target: target,
-        action: action,
-        actionHandler,
-        actionPerformed: false,
-        corner,
-        scaleX: target.scaleX,
-        scaleY: target.scaleY,
-        skewX: target.skewX,
-        skewY: target.skewY,
-        offsetX: pointer.x - target.left,
-        offsetY: pointer.y - target.top,
-        originX: origin.x,
-        originY: origin.y,
-        ex: pointer.x,
-        ey: pointer.y,
-        lastX: pointer.x,
-        lastY: pointer.y,
-        theta: degreesToRadians(target.angle),
-        width: target.width,
-        height: target.height,
-        shiftKey: e.shiftKey,
-        altKey: altKey,
-        original: {
-          ...saveObjectTransform(target),
-          originX: origin.x,
-          originY: origin.y,
-        },
-      };
-
-    if (this._shouldCenterTransform(target, action, altKey)) {
-      transform.originX = CENTER;
-      transform.originY = CENTER;
-    }
-    this._currentTransform = transform;
     // @ts-expect-error this method exists in the subclass - should be moved or declared as abstract
->>>>>>> d217b0f7
     this._beforeTransform(e);
   }
 
@@ -869,37 +763,10 @@
   }
 
   /**
-<<<<<<< HEAD
    * Returns pointer relative to canvas.
    * @param {TPointerEvent} e
    * @param {Boolean} inViewport `true` returns pointer in the viewport, (0,0) being the top left corner of the `HTMLCanvasElement`, offsets affected by the viewport\
    * `false` returns the pointer as measured by instance as if no `viewportTransform` exists.
-=======
-   * Returns pointer coordinates without the effect of the viewport
-   * @param {Object} pointer with "x" and "y" number values in canvas HTML coordinates
-   * @return {Object} object with "x" and "y" number values in fabricCanvas coordinates
-   */
-  restorePointerVpt(pointer: Point): Point {
-    return pointer.transform(invertTransform(this.viewportTransform));
-  }
-
-  /**
-   * Returns pointer coordinates relative to canvas.
-   * Can return coordinates with or without viewportTransform.
-   * ignoreVpt false gives back coordinates that represent
-   * the point clicked on canvas element.
-   * ignoreVpt true gives back coordinates after being processed
-   * by the viewportTransform ( sort of coordinates of what is displayed
-   * on the canvas where you are clicking.
-   * ignoreVpt true = HTMLElement coordinates relative to top,left
-   * ignoreVpt false, default = fabric space coordinates, the same used for shape position.
-   * To interact with your shapes top and left you want to use ignoreVpt false
-   * most of the time, while ignoreVpt true will give you coordinates
-   * compatible with the object.oCoords system.
-   * of the time.
-   * @param {Event} e
-   * @param {Boolean} ignoreVpt
->>>>>>> d217b0f7
    * @return {Point}
    */
   getPointer(e: TPointerEvent, inViewport = false): Point {
