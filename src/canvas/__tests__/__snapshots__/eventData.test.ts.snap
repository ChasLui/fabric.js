// Jest Snapshot v1, https://goo.gl/fbAQLP

exports[`Canvas event data HTML event "contextmenu" should fire a corresponding canvas event 1`] = `
[
  [
    "contextmenu:before",
    {
      "e": MouseEvent {
        "isTrusted": false,
      },
      "subTargets": [],
      "target": undefined,
    },
  ],
  [
    "contextmenu",
    {
      "e": MouseEvent {
        "isTrusted": false,
      },
      "subTargets": [],
      "target": undefined,
    },
  ],
]
`;

exports[`Canvas event data HTML event "dblclick" should fire a corresponding canvas event 1`] = `
[
  [
    "mouse:dblclick",
    {
      "absolutePointer": Point {
        "x": -30,
        "y": -13,
      },
      "e": MouseEvent {
        "isTrusted": false,
      },
      "pointer": Point {
        "x": 50,
        "y": 50,
      },
      "scenePoint": Point {
        "x": -30,
        "y": -13,
      },
      "subTargets": [],
      "target": undefined,
      "transform": null,
      "viewportPoint": Point {
        "x": 50,
        "y": 50,
      },
    },
  ],
]
`;

exports[`Canvas event data HTML event "drag" should fire a corresponding canvas event 1`] = `
[
  [
    "dragstart",
    {
      "e": MouseEvent {
        "isTrusted": false,
      },
      "target": "Drag Target",
    },
  ],
  [
    "drag",
    {
      "dragSource": "Drag Target",
      "dropTarget": undefined,
      "e": MouseEvent {
        "isTrusted": false,
      },
      "target": "Drag Target",
    },
  ],
]
`;

exports[`Canvas event data HTML event "dragend" should fire a corresponding canvas event 1`] = `
[
  [
    "dragstart",
    {
      "e": MouseEvent {
        "isTrusted": false,
      },
      "target": "Drag Target",
    },
  ],
  [
    "dragend",
    {
      "didDrop": false,
      "dragSource": "Drag Target",
      "dropTarget": undefined,
      "e": MouseEvent {
        "isTrusted": false,
      },
      "subTargets": [],
      "target": "Drag Target",
    },
  ],
  [
    "mouse:up:before",
    {
      "absolutePointer": Point {
        "x": -30,
        "y": -13,
      },
      "currentSubTargets": [],
      "currentTarget": "Drag Target",
      "e": MouseEvent {
        "isTrusted": false,
      },
      "isClick": false,
      "pointer": Point {
        "x": 50,
        "y": 50,
      },
      "scenePoint": Point {
        "x": -30,
        "y": -13,
      },
      "subTargets": [],
      "target": "Drag Target",
      "transform": null,
      "viewportPoint": Point {
        "x": 50,
        "y": 50,
      },
    },
  ],
  [
    "mouse:up",
    {
      "absolutePointer": Point {
        "x": -30,
        "y": -13,
      },
<<<<<<< HEAD
      "button": 1,
=======
      "currentSubTargets": [],
      "currentTarget": "Drag Target",
>>>>>>> 624f48eb
      "e": MouseEvent {
        "isTrusted": false,
      },
      "isClick": false,
      "pointer": Point {
        "x": 50,
        "y": 50,
      },
      "scenePoint": Point {
        "x": -30,
        "y": -13,
      },
      "subTargets": [],
      "target": "Drag Target",
      "transform": null,
      "viewportPoint": Point {
        "x": 50,
        "y": 50,
      },
    },
  ],
  [
    "after:render",
    {
      "ctx": CanvasRenderingContext2D {
        "canvas": <canvas
          class="upper-canvas"
          data-fabric="top"
          draggable="true"
          height="150"
          style="position: absolute; left: 0px; top: 0px; user-select: none; width: 300px; height: 150px; cursor: move;"
          width="300"
        />,
        "createPattern": [Function],
        "drawImage": [Function],
      },
    },
  ],
]
`;

exports[`Canvas event data HTML event "dragenter" should fire a corresponding canvas event 1`] = `
[
  [
    "dragstart",
    {
      "e": MouseEvent {
        "isTrusted": false,
      },
      "target": "Drag Target",
    },
  ],
  [
    "dragenter",
    {
      "dragSource": "Drag Target",
      "e": MouseEvent {
        "isTrusted": false,
      },
      "subTargets": [],
      "target": "Drag Target",
    },
  ],
  [
    "drag:enter",
    {
      "absolutePointer": Point {
        "x": -30,
        "y": -13,
      },
      "dragSource": "Drag Target",
      "e": MouseEvent {
        "isTrusted": false,
      },
      "pointer": Point {
        "x": 50,
        "y": 50,
      },
      "previousTarget": undefined,
      "scenePoint": Point {
        "x": -30,
        "y": -13,
      },
      "subTargets": [],
      "target": "Drag Target",
      "viewportPoint": Point {
        "x": 50,
        "y": 50,
      },
    },
  ],
]
`;

exports[`Canvas event data HTML event "dragleave" should fire a corresponding canvas event 1`] = `
[
  [
    "dragstart",
    {
      "e": MouseEvent {
        "isTrusted": false,
      },
      "target": "Drag Target",
    },
  ],
  [
    "dragleave",
    {
      "dragSource": "Drag Target",
      "e": MouseEvent {
        "isTrusted": false,
      },
      "subTargets": [],
      "target": undefined,
    },
  ],
]
`;

exports[`Canvas event data HTML event "dragover" should fire a corresponding canvas event 1`] = `
[
  [
    "dragstart",
    {
      "e": MouseEvent {
        "isTrusted": false,
      },
      "target": "Drag Target",
    },
  ],
  [
    "dragover",
    {
      "canDrop": true,
      "dragSource": "Drag Target",
      "dropTarget": "Drag Target",
      "e": MouseEvent {
        "isTrusted": false,
      },
      "subTargets": [],
      "target": "Drag Target",
    },
  ],
  [
    "drag:enter",
    {
      "absolutePointer": Point {
        "x": -30,
        "y": -13,
      },
      "canDrop": false,
      "dragSource": "Drag Target",
      "dropTarget": undefined,
      "e": MouseEvent {
        "isTrusted": false,
      },
      "pointer": Point {
        "x": 50,
        "y": 50,
      },
      "previousTarget": undefined,
      "scenePoint": Point {
        "x": -30,
        "y": -13,
      },
      "subTargets": [],
      "target": "Drag Target",
      "viewportPoint": Point {
        "x": 50,
        "y": 50,
      },
    },
  ],
]
`;

exports[`Canvas event data HTML event "drop" should fire a corresponding canvas event 1`] = `
[
  [
    "dragstart",
    {
      "e": MouseEvent {
        "isTrusted": false,
      },
      "target": "Drag Target",
    },
  ],
  [
    "drop:before",
    {
      "absolutePointer": Point {
        "x": -30,
        "y": -13,
      },
      "didDrop": false,
      "dragSource": "Drag Target",
      "dropTarget": undefined,
      "e": MouseEvent {
        "isTrusted": false,
      },
      "pointer": Point {
        "x": 50,
        "y": 50,
      },
      "scenePoint": Point {
        "x": -30,
        "y": -13,
      },
      "subTargets": [],
      "target": "Drag Target",
      "viewportPoint": Point {
        "x": 50,
        "y": 50,
      },
    },
  ],
  [
    "drop",
    {
      "absolutePointer": Point {
        "x": -30,
        "y": -13,
      },
      "didDrop": false,
      "dragSource": "Drag Target",
      "dropTarget": undefined,
      "e": MouseEvent {
        "isTrusted": false,
      },
      "pointer": Point {
        "x": 50,
        "y": 50,
      },
      "scenePoint": Point {
        "x": -30,
        "y": -13,
      },
      "subTargets": [],
      "target": "Drag Target",
      "viewportPoint": Point {
        "x": 50,
        "y": 50,
      },
    },
  ],
  [
    "drop:after",
    {
      "absolutePointer": Point {
        "x": -30,
        "y": -13,
      },
      "didDrop": false,
      "dragSource": "Drag Target",
      "dropTarget": undefined,
      "e": MouseEvent {
        "isTrusted": false,
      },
      "pointer": Point {
        "x": 50,
        "y": 50,
      },
      "scenePoint": Point {
        "x": -30,
        "y": -13,
      },
      "subTargets": [],
      "target": "Drag Target",
      "viewportPoint": Point {
        "x": 50,
        "y": 50,
      },
    },
  ],
]
`;

exports[`Canvas event data HTML event "mousedown" should fire a corresponding canvas event 1`] = `
[
  [
    "mouse:down:before",
    {
      "absolutePointer": Point {
        "x": -30,
        "y": -13,
      },
      "e": MouseEvent {
        "isTrusted": false,
      },
      "pointer": Point {
        "x": 50,
        "y": 50,
      },
      "scenePoint": Point {
        "x": -30,
        "y": -13,
      },
      "subTargets": [],
      "target": undefined,
      "transform": null,
      "viewportPoint": Point {
        "x": 50,
        "y": 50,
      },
    },
  ],
  [
    "mouse:down",
    {
      "absolutePointer": Point {
        "x": -30,
        "y": -13,
      },
      "e": MouseEvent {
        "isTrusted": false,
      },
      "pointer": Point {
        "x": 50,
        "y": 50,
      },
      "scenePoint": Point {
        "x": -30,
        "y": -13,
      },
      "subTargets": [],
      "target": undefined,
      "transform": null,
      "viewportPoint": Point {
        "x": 50,
        "y": 50,
      },
    },
  ],
]
`;

exports[`Canvas event data HTML event "mouseenter" should fire a corresponding canvas event 1`] = `
[
  [
    "mouse:over",
    {
      "absolutePointer": Point {
        "x": -30,
        "y": -13,
      },
      "e": MouseEvent {
        "isTrusted": false,
      },
      "pointer": Point {
        "x": 50,
        "y": 50,
      },
      "scenePoint": Point {
        "x": -30,
        "y": -13,
      },
      "viewportPoint": Point {
        "x": 50,
        "y": 50,
      },
    },
  ],
]
`;

exports[`Canvas event data HTML event "mouseleave" should fire a corresponding canvas event 1`] = `[]`;

exports[`Canvas event data HTML event "mousemove" should fire a corresponding canvas event 1`] = `
[
  [
    "mouse:move:before",
    {
      "absolutePointer": Point {
        "x": -30,
        "y": -13,
      },
      "e": MouseEvent {
        "isTrusted": false,
      },
      "pointer": Point {
        "x": 50,
        "y": 50,
      },
      "scenePoint": Point {
        "x": -30,
        "y": -13,
      },
      "subTargets": [],
      "target": undefined,
      "transform": null,
      "viewportPoint": Point {
        "x": 50,
        "y": 50,
      },
    },
  ],
  [
    "mouse:move",
    {
      "absolutePointer": Point {
        "x": -30,
        "y": -13,
      },
      "e": MouseEvent {
        "isTrusted": false,
      },
      "pointer": Point {
        "x": 50,
        "y": 50,
      },
      "scenePoint": Point {
        "x": -30,
        "y": -13,
      },
      "subTargets": [],
      "target": undefined,
      "transform": null,
      "viewportPoint": Point {
        "x": 50,
        "y": 50,
      },
    },
  ],
]
`;

exports[`Canvas event data HTML event "mouseout" should fire a corresponding canvas event 1`] = `
[
  [
    "mouse:out",
    {
      "absolutePointer": Point {
        "x": -30,
        "y": -13,
      },
      "e": MouseEvent {
        "isTrusted": false,
      },
      "pointer": Point {
        "x": 50,
        "y": 50,
      },
      "scenePoint": Point {
        "x": -30,
        "y": -13,
      },
      "target": undefined,
      "viewportPoint": Point {
        "x": 50,
        "y": 50,
      },
    },
  ],
]
`;

exports[`Canvas event data HTML event "mouseover" should fire a corresponding canvas event 1`] = `[]`;

exports[`Canvas event data HTML event "mouseup" should fire a corresponding canvas event 1`] = `
[
  [
    "mouse:up:before",
    {
      "absolutePointer": Point {
        "x": -30,
        "y": -13,
      },
      "currentSubTargets": [],
      "currentTarget": undefined,
      "e": MouseEvent {
        "isTrusted": false,
      },
      "isClick": true,
      "pointer": Point {
        "x": 50,
        "y": 50,
      },
      "scenePoint": Point {
        "x": -30,
        "y": -13,
      },
      "subTargets": [],
      "target": undefined,
      "transform": null,
      "viewportPoint": Point {
        "x": 50,
        "y": 50,
      },
    },
  ],
  [
    "mouse:up",
    {
      "absolutePointer": Point {
        "x": -30,
        "y": -13,
      },
<<<<<<< HEAD
      "button": 1,
=======
      "currentSubTargets": [],
      "currentTarget": undefined,
>>>>>>> 624f48eb
      "e": MouseEvent {
        "isTrusted": false,
      },
      "isClick": true,
      "pointer": Point {
        "x": 50,
        "y": 50,
      },
      "scenePoint": Point {
        "x": -30,
        "y": -13,
      },
      "subTargets": [],
      "target": undefined,
      "transform": null,
      "viewportPoint": Point {
        "x": 50,
        "y": 50,
      },
    },
  ],
]
`;

exports[`Canvas event data HTML event "wheel" should fire a corresponding canvas event 1`] = `
[
  [
    "mouse:wheel",
    {
      "absolutePointer": Point {
        "x": -30,
        "y": -13,
      },
      "e": MouseEvent {
        "isTrusted": false,
      },
      "pointer": Point {
        "x": 50,
        "y": 50,
      },
      "scenePoint": Point {
        "x": -30,
        "y": -13,
      },
      "subTargets": [],
      "target": undefined,
      "transform": null,
      "viewportPoint": Point {
        "x": 50,
        "y": 50,
      },
    },
  ],
]
`;

exports[`Event targets should fire mouse over/out events on target 1`] = `
[
  [
    "mouseover",
    {
      "absolutePointer": Point {
        "x": 5,
        "y": 5,
      },
      "e": MouseEvent {
        "isTrusted": false,
      },
      "pointer": Point {
        "x": 5,
        "y": 5,
      },
      "previousTarget": undefined,
      "scenePoint": Point {
        "x": 5,
        "y": 5,
      },
      "target": "target",
      "viewportPoint": Point {
        "x": 5,
        "y": 5,
      },
    },
  ],
  [
    "mousemove",
    {
      "absolutePointer": Point {
        "x": 5,
        "y": 5,
      },
      "e": MouseEvent {
        "isTrusted": false,
      },
      "pointer": Point {
        "x": 5,
        "y": 5,
      },
      "scenePoint": Point {
        "x": 5,
        "y": 5,
      },
      "subTargets": [],
      "target": "target",
      "transform": null,
      "viewportPoint": Point {
        "x": 5,
        "y": 5,
      },
    },
  ],
  [
    "mouseout",
    {
      "absolutePointer": Point {
        "x": 20,
        "y": 20,
      },
      "e": MouseEvent {
        "isTrusted": false,
      },
      "nextTarget": undefined,
      "pointer": Point {
        "x": 20,
        "y": 20,
      },
      "scenePoint": Point {
        "x": 20,
        "y": 20,
      },
      "target": "target",
      "viewportPoint": Point {
        "x": 20,
        "y": 20,
      },
    },
  ],
]
`;

exports[`Event targets should fire mouse over/out events on target 2`] = `
[
  [
    "mouse:move:before",
    {
      "absolutePointer": Point {
        "x": 5,
        "y": 5,
      },
      "e": MouseEvent {
        "isTrusted": false,
      },
      "pointer": Point {
        "x": 5,
        "y": 5,
      },
      "scenePoint": Point {
        "x": 5,
        "y": 5,
      },
      "subTargets": [],
      "target": undefined,
      "transform": null,
      "viewportPoint": Point {
        "x": 5,
        "y": 5,
      },
    },
  ],
  [
    "mouse:over",
    {
      "absolutePointer": Point {
        "x": 5,
        "y": 5,
      },
      "e": MouseEvent {
        "isTrusted": false,
      },
      "pointer": Point {
        "x": 5,
        "y": 5,
      },
      "previousTarget": undefined,
      "scenePoint": Point {
        "x": 5,
        "y": 5,
      },
      "target": "target",
      "viewportPoint": Point {
        "x": 5,
        "y": 5,
      },
    },
  ],
  [
    "mouse:move",
    {
      "absolutePointer": Point {
        "x": 5,
        "y": 5,
      },
      "e": MouseEvent {
        "isTrusted": false,
      },
      "pointer": Point {
        "x": 5,
        "y": 5,
      },
      "scenePoint": Point {
        "x": 5,
        "y": 5,
      },
      "subTargets": [],
      "target": "target",
      "transform": null,
      "viewportPoint": Point {
        "x": 5,
        "y": 5,
      },
    },
  ],
  [
    "mouse:move:before",
    {
      "absolutePointer": Point {
        "x": 20,
        "y": 20,
      },
      "e": MouseEvent {
        "isTrusted": false,
      },
      "pointer": Point {
        "x": 20,
        "y": 20,
      },
      "scenePoint": Point {
        "x": 20,
        "y": 20,
      },
      "subTargets": [],
      "target": undefined,
      "transform": null,
      "viewportPoint": Point {
        "x": 20,
        "y": 20,
      },
    },
  ],
  [
    "mouse:out",
    {
      "absolutePointer": Point {
        "x": 20,
        "y": 20,
      },
      "e": MouseEvent {
        "isTrusted": false,
      },
      "nextTarget": undefined,
      "pointer": Point {
        "x": 20,
        "y": 20,
      },
      "scenePoint": Point {
        "x": 20,
        "y": 20,
      },
      "target": "target",
      "viewportPoint": Point {
        "x": 20,
        "y": 20,
      },
    },
  ],
  [
    "mouse:move",
    {
      "absolutePointer": Point {
        "x": 20,
        "y": 20,
      },
      "e": MouseEvent {
        "isTrusted": false,
      },
      "pointer": Point {
        "x": 20,
        "y": 20,
      },
      "scenePoint": Point {
        "x": 20,
        "y": 20,
      },
      "subTargets": [],
      "target": undefined,
      "transform": null,
      "viewportPoint": Point {
        "x": 20,
        "y": 20,
      },
    },
  ],
]
`;<|MERGE_RESOLUTION|>--- conflicted
+++ resolved
@@ -143,12 +143,6 @@
         "x": -30,
         "y": -13,
       },
-<<<<<<< HEAD
-      "button": 1,
-=======
-      "currentSubTargets": [],
-      "currentTarget": "Drag Target",
->>>>>>> 624f48eb
       "e": MouseEvent {
         "isTrusted": false,
       },
@@ -646,12 +640,6 @@
         "x": -30,
         "y": -13,
       },
-<<<<<<< HEAD
-      "button": 1,
-=======
-      "currentSubTargets": [],
-      "currentTarget": undefined,
->>>>>>> 624f48eb
       "e": MouseEvent {
         "isTrusted": false,
       },
