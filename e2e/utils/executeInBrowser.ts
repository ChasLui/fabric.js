--- conflicted
+++ resolved
@@ -1,11 +1,7 @@
 import type { Page } from '@playwright/test';
 import type { Canvas, Object as FabricObject } from 'fabric';
 
-<<<<<<< HEAD
-export function executeInBrowser<C, R>(
-=======
 export async function executeInBrowser<C, R>(
->>>>>>> 0287646c
   page: Page,
   runInBrowser: (
     testContext: {
@@ -16,23 +12,10 @@
   ) => R,
   context: C
 ): Promise<R> {
-<<<<<<< HEAD
-  return page.evaluate(
-    ([runInBrowser, context]) => {
-      return eval(runInBrowser)(context, {
-        getCanvas: (selector = '#canvas') =>
-          canvasMap.get(document.querySelector(selector)),
-        getObject: (key) => objectMap.get(key),
-      });
-    },
-    [runInBrowser.toString(), context] as const
-  );
-=======
   return (
     await page.evaluateHandle(() => ({
-      getCanvas: (selector) => canvasMap.get(document.querySelector(selector)),
+      getCanvas: (selector = '#canvas') => canvasMap.get(document.querySelector(selector)),
       getObject: (key) => objectMap.get(key),
     }))
   ).evaluate(runInBrowser, context);
->>>>>>> 0287646c
 }