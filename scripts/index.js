--- conflicted
+++ resolved
@@ -3,7 +3,7 @@
 /**
  * Dearest fabric maintainer 💗,
  * This file contains the cli logic, which governs most of the available commands fabric has to offer.
- * 
+ *
  * 📢 **IMPORTANT**
  * CI uses these commands.
  * In order for CI to correctly report the result of the command, the process must receive a correct exit code
@@ -166,7 +166,7 @@
             process.exit(1);
         }
     }
-    
+
 }
 
 function startWebsite() {
@@ -273,7 +273,7 @@
 }
 
 /**
- * 
+ *
  * @returns {Promise<boolean | undefined>} true if some tests failed
  */
 async function runTestem({ suite, port, launch, dev, processOptions, context } = {}) {
@@ -297,34 +297,10 @@
         '-l', context.map(_.upperFirst).join(',')
     ];
 
-<<<<<<< HEAD
-    cp.spawn(args.join(' '), {
-        cwd: wd,
-        env: {
-            ...process.env,
-            TEST_FILES: (tests || []).join(','),
-            NODE_CMD: ['qunit', 'test/node_test_setup.js', 'test/lib'].concat(tests || `test/${suite}`).join(' '),
-            VERBOSE: Number(options.verbose),
-            QUNIT_DEBUG_VISUAL_TESTS: Number(options.debug),
-            QUNIT_RECREATE_VISUAL_REFS: Number(options.recreate),
-            QUNIT_FILTER: options.filter,
-            REPORT_FILE: options.out,
-            RUNNER: options.context[0],
-        },
-        shell: true,
-        stdio: 'inherit',
-        detached: options.dev
-    })
-        .on('exit', (code) => {
-            // propagate failed exit code to the process for ci to fail
-            // don't exit if tests passed - this is for parallel local testing
-            code && process.exit(code);
-=======
     if (dev) {
         cp.spawn(['testem', ...processCmdOptions].join(' '), {
             ...processOptions,
             detached: true
->>>>>>> 195eeffb
         });
     }
     else {
