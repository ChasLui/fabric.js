--- conflicted
+++ resolved
@@ -10,7 +10,7 @@
 
     var tests = [];
 
-    function createObjectsForLayoutTests(text) {
+    function createGroupForLayoutTests(text, options) {
         var circle = new fabric.Circle({
             left: 100,
             top: 50,
@@ -27,19 +27,11 @@
             fill: 'red',
             opacity: 0.3
         })
-        return [
+        return new fabric.Group([
             rect,
             circle,
             itext
-        ];
-    }
-
-    function createGroupForLayoutTests(text, options) {
-        return new fabric.Group(createObjectsForLayoutTests(text), options);
-    }
-
-    function createLayerForLayoutTests(text, options) {
-        return new fabric.Layer(createObjectsForLayoutTests(text), options);
+        ], options);
     }
 
     function fixedLayout(canvas, callback) {
@@ -125,43 +117,17 @@
         height: 300
     });
 
-<<<<<<< HEAD
-    function fitContentNestedLayer(canvas, callback) {
-        var g = createGroupForLayoutTests('fixed layout,\nlayer on top', {
-            layout: 'fixed',
-            backgroundColor: 'blue'
-        });
-        var objects = g.removeAll();
-        var layer = new fabric.Layer(objects, { backgroundColor: 'yellow' });
-        g.add(layer);
-=======
     function fitContentLayoutWithSkewX(canvas, callback) {
         var g = createGroupForLayoutTests('fit-content layout', {
             backgroundColor: 'blue',
             skewX: 45
         });
->>>>>>> 21003c7a
-        canvas.add(g);
-        canvas.renderAll();
-        callback(canvas.lowerCanvasEl);
-    }
-
-    tests.push({
-<<<<<<< HEAD
-        test: 'layer nested in group',
-        code: fitContentNestedLayer,
-        golden: 'group-layout/nested-layer.png',
-        percentage: 0.06,
-        width: 400,
-        height: 300
-    });
-
-    function LayerLayout(canvas, callback) {
-        var layer = createLayerForLayoutTests('Layer', {
-            backgroundColor: 'blue',
-        });
-        canvas.add(layer);
-=======
+        canvas.add(g);
+        canvas.renderAll();
+        callback(canvas.lowerCanvasEl);
+    }
+
+    tests.push({
         test: 'fit-content layout',
         code: fitContentLayoutWithSkewX,
         golden: 'group-layout/fit-content-skewX.png',
@@ -176,41 +142,11 @@
             skewY: 45
         });
         canvas.add(g);
->>>>>>> 21003c7a
-        canvas.renderAll();
-        callback(canvas.lowerCanvasEl);
-    }
-
-    tests.push({
-<<<<<<< HEAD
-        test: 'layer',
-        code: LayerLayout,
-        golden: 'group-layout/layer.png',
-        percentage: 0.06,
-        width: 400,
-        height: 300
-    });
-
-    function LayerLayoutWithSkew(canvas, callback) {
-        var layer = createLayerForLayoutTests('Layer', {
-            backgroundColor: 'blue',
-            skewX: 45
-        });
-        canvas.add(layer);
-        canvas.renderAll();
-        callback(canvas.lowerCanvasEl);
-    }
-/*
-    tests.push({
-        test: 'layer with skewX',
-        code: LayerLayoutWithSkew,
-        golden: 'group-layout/layer-skewX.png',
-        percentage: 0.06,
-        width: 400,
-        height: 300
-    });
-*/
-=======
+        canvas.renderAll();
+        callback(canvas.lowerCanvasEl);
+    }
+
+    tests.push({
         test: 'fit-content layout',
         code: fitContentLayoutWithSkewY,
         golden: 'group-layout/fit-content-skewY.png',
@@ -219,7 +155,6 @@
         height: 400 + Math.ceil(400 / Math.SQRT2)
     });
 
->>>>>>> 21003c7a
     function nestedLayout(canvas, callback) {
         var rect3 = new fabric.Rect({
             width: 100,
