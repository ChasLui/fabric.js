  function setBrush(canvas, brush) {
    canvas.isDrawingMode = true;
    canvas.freeDrawingBrush = brush;
  }
  var options = { e: { pointerId: 1 } };
  async function pointDrawer(points, brush, onComplete = false) {
    const canvas = brush.canvas;
    canvas.calcViewportBoundaries();
    setBrush(canvas, brush);
    brush.onMouseDown(points[0], options);
    for (var i = 1; i < points.length; i++) {
      points[i].x = parseFloat(points[i].x);
      points[i].y = parseFloat(points[i].y);
      brush.onMouseMove(points[i], options);
    }
    if (onComplete) {
      await new Promise(resolve => {
        canvas.once('interaction:completed', ({ result }) => {
          typeof onComplete === 'function' ? onComplete(canvas, result) : canvas.add(result);
          resolve()
        });
        brush.onMouseUp(options);
      });    
    }
  }
  
  function fireBrushUp(canvas) {
    canvas.freeDrawingBrush.onMouseUp(options);
  }

  var points = [
    {
      "x": 24.9,
      "y": 28.044
    },
    {
      "x": 23.904,
      "y": 29.04
    },
    {
      "x": 23.904,
      "y": 31.032
    },
    {
      "x": 25.896,
      "y": 32.028
    },
    {
      "x": 27.888,
      "y": 34.02
    },
    {
      "x": 29.88,
      "y": 35.016
    },
    {
      "x": 32.869,
      "y": 37.008
    },
    {
      "x": 35.857,
      "y": 38.004
    },
    {
      "x": 38.845,
      "y": 39.996
    },
    {
      "x": 41.833,
      "y": 40.992
    },
    {
      "x": 45.817,
      "y": 42.984
    },
    {
      "x": 49.801,
      "y": 44.976
    },
    {
      "x": 52.789,
      "y": 45.972
    },
    {
      "x": 57.769,
      "y": 46.968
    },
    {
      "x": 60.757,
      "y": 47.964
    },
    {
      "x": 62.749,
      "y": 48.96
    },
    {
      "x": 66.733,
      "y": 49.956
    },
    {
      "x": 68.725,
      "y": 49.956
    },
    {
      "x": 71.713,
      "y": 49.956
    },
    {
      "x": 73.705,
      "y": 49.956
    },
    {
      "x": 75.697,
      "y": 49.956
    },
    {
      "x": 77.689,
      "y": 49.956
    },
    {
      "x": 79.681,
      "y": 49.956
    },
    {
      "x": 81.673,
      "y": 48.96
    },
    {
      "x": 82.669,
      "y": 47.964
    },
    {
      "x": 83.665,
      "y": 46.968
    },
    {
      "x": 84.661,
      "y": 45.972
    },
    {
      "x": 85.657,
      "y": 43.98
    },
    {
      "x": 85.657,
      "y": 41.988
    },
    {
      "x": 84.661,
      "y": 40.992
    },
    {
      "x": 83.665,
      "y": 39.996
    },
    {
      "x": 81.673,
      "y": 39.996
    },
    {
      "x": 79.681,
      "y": 39.996
    },
    {
      "x": 77.689,
      "y": 39.996
    },
    {
      "x": 75.697,
      "y": 39.996
    },
    {
      "x": 73.705,
      "y": 39.996
    },
    {
      "x": 72.709,
      "y": 40.992
    },
    {
      "x": 72.709,
      "y": 43.98
    },
    {
      "x": 72.709,
      "y": 45.972
    },
    {
      "x": 72.709,
      "y": 47.964
    },
    {
      "x": 72.709,
      "y": 49.956
    },
    {
      "x": 72.709,
      "y": 51.948
    },
    {
      "x": 72.709,
      "y": 54.937
    },
    {
      "x": 73.705,
      "y": 55.933
    },
    {
      "x": 74.701,
      "y": 57.925
    },
    {
      "x": 76.693,
      "y": 58.921
    },
    {
      "x": 77.689,
      "y": 59.917
    },
    {
      "x": 79.681,
      "y": 60.913
    },
    {
      "x": 81.673,
      "y": 61.909
    },
    {
      "x": 83.665,
      "y": 62.905
    },
    {
      "x": 85.657,
      "y": 63.901
    },
    {
      "x": 87.649,
      "y": 63.901
    },
    {
      "x": 90.637,
      "y": 64.897
    },
    {
      "x": 92.629,
      "y": 64.897
    },
    {
      "x": 94.622,
      "y": 64.897
    },
    {
      "x": 96.614,
      "y": 64.897
    },
    {
      "x": 98.606,
      "y": 64.897
    },
    {
      "x": 100.598,
      "y": 64.897
    },
    {
      "x": 102.59,
      "y": 64.897
    },
    {
      "x": 105.578,
      "y": 63.901
    },
    {
      "x": 106.574,
      "y": 62.905
    },
    {
      "x": 108.566,
      "y": 61.909
    },
    {
      "x": 109.562,
      "y": 59.917
    },
    {
      "x": 110.558,
      "y": 58.921
    },
    {
      "x": 111.554,
      "y": 56.929
    },
    {
      "x": 113.546,
      "y": 54.937
    },
    {
      "x": 113.546,
      "y": 52.944
    },
    {
      "x": 114.542,
      "y": 50.952
    },
    {
      "x": 115.538,
      "y": 47.964
    },
    {
      "x": 115.538,
      "y": 45.972
    },
    {
      "x": 115.538,
      "y": 42.984
    },
    {
      "x": 115.538,
      "y": 39.996
    },
    {
      "x": 115.538,
      "y": 38.004
    },
    {
      "x": 114.542,
      "y": 36.012
    },
    {
      "x": 113.546,
      "y": 35.016
    },
    {
      "x": 112.55,
      "y": 34.02
    },
    {
      "x": 111.554,
      "y": 33.024
    },
    {
      "x": 109.562,
      "y": 33.024
    },
    {
      "x": 107.57,
      "y": 33.024
    },
    {
      "x": 107.57,
      "y": 35.016
    },
    {
      "x": 107.57,
      "y": 37.008
    },
    {
      "x": 108.566,
      "y": 38.004
    },
    {
      "x": 109.562,
      "y": 39
    },
    {
      "x": 110.558,
      "y": 39.996
    },
    {
      "x": 112.55,
      "y": 40.992
    },
    {
      "x": 115.538,
      "y": 41.988
    },
    {
      "x": 118.526,
      "y": 42.984
    },
    {
      "x": 121.514,
      "y": 42.984
    },
    {
      "x": 123.506,
      "y": 42.984
    },
    {
      "x": 125.498,
      "y": 42.984
    },
    {
      "x": 128.486,
      "y": 42.984
    },
    {
      "x": 130.478,
      "y": 42.984
    },
    {
      "x": 132.47,
      "y": 41.988
    },
    {
      "x": 133.466,
      "y": 40.992
    },
    {
      "x": 134.462,
      "y": 39.996
    },
    {
      "x": 135.458,
      "y": 38.004
    },
    {
      "x": 135.458,
      "y": 36.012
    },
    {
      "x": 135.458,
      "y": 34.02
    },
    {
      "x": 135.458,
      "y": 32.028
    },
    {
      "x": 134.462,
      "y": 31.032
    },
    {
      "x": 133.466,
      "y": 30.036
    },
    {
      "x": 132.47,
      "y": 29.04
    },
    {
      "x": 131.474,
      "y": 30.036
    },
    {
      "x": 130.478,
      "y": 31.032
    },
    {
      "x": 130.478,
      "y": 34.02
    },
    {
      "x": 129.482,
      "y": 38.004
    },
    {
      "x": 129.482,
      "y": 39.996
    },
    {
      "x": 128.486,
      "y": 42.984
    },
    {
      "x": 128.486,
      "y": 45.972
    },
    {
      "x": 128.486,
      "y": 48.96
    },
    {
      "x": 128.486,
      "y": 50.952
    },
    {
      "x": 128.486,
      "y": 53.94
    },
    {
      "x": 128.486,
      "y": 56.929
    },
    {
      "x": 128.486,
      "y": 58.921
    },
    {
      "x": 128.486,
      "y": 60.913
    },
    {
      "x": 128.486,
      "y": 62.905
    },
    {
      "x": 128.486,
      "y": 65.893
    },
    {
      "x": 129.482,
      "y": 66.889
    },
    {
      "x": 129.482,
      "y": 68.881
    },
    {
      "x": 131.474,
      "y": 70.873
    },
    {
      "x": 131.474,
      "y": 72.865
    },
    {
      "x": 132.47,
      "y": 74.857
    },
    {
      "x": 134.462,
      "y": 76.849
    },
    {
      "x": 134.462,
      "y": 78.841
    },
    {
      "x": 135.458,
      "y": 80.833
    },
    {
      "x": 136.454,
      "y": 82.825
    },
    {
      "x": 137.45,
      "y": 84.817
    },
    {
      "x": 138.446,
      "y": 86.809
    },
    {
      "x": 138.446,
      "y": 88.801
    },
    {
      "x": 137.45,
      "y": 90.793
    },
    {
      "x": 134.462,
      "y": 90.793
    },
    {
      "x": 132.47,
      "y": 90.793
    },
    {
      "x": 129.482,
      "y": 91.789
    },
    {
      "x": 127.49,
      "y": 91.789
    },
    {
      "x": 124.502,
      "y": 91.789
    },
    {
      "x": 120.518,
      "y": 91.789
    },
    {
      "x": 117.53,
      "y": 92.785
    },
    {
      "x": 114.542,
      "y": 92.785
    },
    {
      "x": 110.558,
      "y": 92.785
    },
    {
      "x": 106.574,
      "y": 92.785
    },
    {
      "x": 102.59,
      "y": 92.785
    },
    {
      "x": 99.602,
      "y": 92.785
    },
    {
      "x": 95.618,
      "y": 92.785
    },
    {
      "x": 91.633,
      "y": 92.785
    },
    {
      "x": 88.645,
      "y": 92.785
    },
    {
      "x": 84.661,
      "y": 92.785
    },
    {
      "x": 82.669,
      "y": 92.785
    },
    {
      "x": 79.681,
      "y": 91.789
    },
    {
      "x": 77.689,
      "y": 90.793
    },
    {
      "x": 74.701,
      "y": 89.797
    },
    {
      "x": 72.709,
      "y": 88.801
    },
    {
      "x": 70.717,
      "y": 88.801
    },
    {
      "x": 67.729,
      "y": 87.805
    },
    {
      "x": 66.733,
      "y": 86.809
    },
    {
      "x": 64.741,
      "y": 85.813
    },
    {
      "x": 61.753,
      "y": 84.817
    },
    {
      "x": 59.761,
      "y": 83.821
    },
    {
      "x": 57.769,
      "y": 82.825
    },
    {
      "x": 55.777,
      "y": 82.825
    },
    {
      "x": 53.785,
      "y": 82.825
    },
    {
      "x": 51.793,
      "y": 82.825
    },
    {
      "x": 48.805,
      "y": 82.825
    },
    {
      "x": 46.813,
      "y": 82.825
    },
    {
      "x": 43.825,
      "y": 82.825
    },
    {
      "x": 41.833,
      "y": 82.825
    },
    {
      "x": 39.841,
      "y": 82.825
    },
    {
      "x": 37.849,
      "y": 82.825
    },
    {
      "x": 35.857,
      "y": 82.825
    },
    {
      "x": 34.861,
      "y": 83.821
    },
    {
      "x": 33.865,
      "y": 84.817
    },
    {
      "x": 32.869,
      "y": 86.809
    },
    {
      "x": 32.869,
      "y": 88.801
    },
    {
      "x": 31.873,
      "y": 89.797
    },
    {
      "x": 31.873,
      "y": 91.789
    },
    {
      "x": 31.873,
      "y": 93.781
    },
    {
      "x": 30.876,
      "y": 97.765
    },
    {
      "x": 30.876,
      "y": 99.757
    },
    {
      "x": 30.876,
      "y": 101.749
    },
    {
      "x": 30.876,
      "y": 103.741
    },
    {
      "x": 30.876,
      "y": 105.733
    },
    {
      "x": 30.876,
      "y": 107.725
    },
    {
      "x": 30.876,
      "y": 109.717
    },
    {
      "x": 30.876,
      "y": 111.709
    },
    {
      "x": 31.873,
      "y": 114.697
    },
    {
      "x": 32.869,
      "y": 116.689
    },
    {
      "x": 34.861,
      "y": 118.682
    },
    {
      "x": 35.857,
      "y": 120.674
    },
    {
      "x": 37.849,
      "y": 122.666
    },
    {
      "x": 39.841,
      "y": 124.658
    },
    {
      "x": 41.833,
      "y": 127.646
    },
    {
      "x": 42.829,
      "y": 128.642
    },
    {
      "x": 44.821,
      "y": 130.634
    },
    {
      "x": 46.813,
      "y": 131.63
    },
    {
      "x": 48.805,
      "y": 132.626
    },
    {
      "x": 50.797,
      "y": 133.622
    },
    {
      "x": 52.789,
      "y": 134.618
    },
    {
      "x": 54.781,
      "y": 134.618
    },
    {
      "x": 56.773,
      "y": 134.618
    },
    {
      "x": 58.765,
      "y": 134.618
    },
    {
      "x": 59.761,
      "y": 133.622
    },
    {
      "x": 61.753,
      "y": 132.626
    },
    {
      "x": 63.745,
      "y": 130.634
    },
    {
      "x": 64.741,
      "y": 129.638
    },
    {
      "x": 65.737,
      "y": 128.642
    },
    {
      "x": 66.733,
      "y": 126.65
    },
    {
      "x": 68.725,
      "y": 125.654
    },
    {
      "x": 69.721,
      "y": 123.662
    },
    {
      "x": 71.713,
      "y": 121.67
    },
    {
      "x": 72.709,
      "y": 120.674
    },
    {
      "x": 73.705,
      "y": 118.682
    },
    {
      "x": 74.701,
      "y": 117.686
    },
    {
      "x": 76.693,
      "y": 115.693
    },
    {
      "x": 77.689,
      "y": 114.697
    },
    {
      "x": 78.685,
      "y": 113.701
    },
    {
      "x": 80.677,
      "y": 112.705
    },
    {
      "x": 82.669,
      "y": 111.709
    },
    {
      "x": 84.661,
      "y": 111.709
    },
    {
      "x": 86.653,
      "y": 110.713
    },
    {
      "x": 88.645,
      "y": 110.713
    },
    {
      "x": 90.637,
      "y": 110.713
    },
    {
      "x": 93.625,
      "y": 110.713
    },
    {
      "x": 97.61,
      "y": 110.713
    },
    {
      "x": 100.598,
      "y": 110.713
    },
    {
      "x": 102.59,
      "y": 110.713
    },
    {
      "x": 105.578,
      "y": 110.713
    },
    {
      "x": 108.566,
      "y": 110.713
    },
    {
      "x": 110.558,
      "y": 110.713
    },
    {
      "x": 113.546,
      "y": 110.713
    },
    {
      "x": 116.534,
      "y": 109.717
    },
    {
      "x": 120.518,
      "y": 109.717
    },
    {
      "x": 122.51,
      "y": 109.717
    },
    {
      "x": 124.502,
      "y": 109.717
    },
    {
      "x": 126.494,
      "y": 109.717
    },
    {
      "x": 127.49,
      "y": 112.705
    },
    {
      "x": 127.49,
      "y": 115.693
    },
    {
      "x": 128.486,
      "y": 116.689
    },
    {
      "x": 128.486,
      "y": 119.678
    },
    {
      "x": 128.486,
      "y": 122.666
    },
    {
      "x": 128.486,
      "y": 125.654
    },
    {
      "x": 128.486,
      "y": 127.646
    },
    {
      "x": 127.49,
      "y": 130.634
    },
    {
      "x": 126.494,
      "y": 134.618
    },
    {
      "x": 124.502,
      "y": 137.606
    },
    {
      "x": 122.51,
      "y": 140.594
    },
    {
      "x": 121.514,
      "y": 144.578
    },
    {
      "x": 118.526,
      "y": 146.57
    },
    {
      "x": 116.534,
      "y": 150.554
    },
    {
      "x": 114.542,
      "y": 151.55
    },
    {
      "x": 111.554,
      "y": 155.534
    },
    {
      "x": 109.562,
      "y": 157.526
    },
    {
      "x": 107.57,
      "y": 159.518
    },
    {
      "x": 105.578,
      "y": 161.51
    },
    {
      "x": 103.586,
      "y": 164.498
    },
    {
      "x": 101.594,
      "y": 167.486
    },
    {
      "x": 100.598,
      "y": 169.478
    },
    {
      "x": 99.602,
      "y": 171.47
    },
    {
      "x": 98.606,
      "y": 173.462
    },
    {
      "x": 96.614,
      "y": 177.446
    },
    {
      "x": 96.614,
      "y": 181.431
    },
    {
      "x": 95.618,
      "y": 182.427
    },
    {
      "x": 95.618,
      "y": 184.419
    },
    {
      "x": 95.618,
      "y": 187.407
    },
    {
      "x": 95.618,
      "y": 189.399
    },
    {
      "x": 95.618,
      "y": 192.387
    },
    {
      "x": 96.614,
      "y": 193.383
    },
    {
      "x": 97.61,
      "y": 195.375
    },
    {
      "x": 98.606,
      "y": 196.371
    },
    {
      "x": 99.602,
      "y": 198.363
    },
    {
      "x": 100.598,
      "y": 199.359
    },
    {
      "x": 101.594,
      "y": 201.351
    },
    {
      "x": 102.59,
      "y": 203.343
    },
    {
      "x": 102.59,
      "y": 205.335
    },
    {
      "x": 102.59,
      "y": 207.327
    },
    {
      "x": 102.59,
      "y": 209.319
    },
    {
      "x": 99.602,
      "y": 210.315
    },
    {
      "x": 97.61,
      "y": 210.315
    },
    {
      "x": 95.618,
      "y": 210.315
    },
    {
      "x": 93.625,
      "y": 208.323
    },
    {
      "x": 91.633,
      "y": 207.327
    },
    {
      "x": 89.641,
      "y": 205.335
    },
    {
      "x": 88.645,
      "y": 203.343
    },
    {
      "x": 86.653,
      "y": 202.347
    },
    {
      "x": 85.657,
      "y": 200.355
    },
    {
      "x": 82.669,
      "y": 198.363
    },
    {
      "x": 81.673,
      "y": 196.371
    },
    {
      "x": 77.689,
      "y": 193.383
    },
    {
      "x": 76.693,
      "y": 192.387
    },
    {
      "x": 74.701,
      "y": 190.395
    },
    {
      "x": 71.713,
      "y": 187.407
    },
    {
      "x": 68.725,
      "y": 185.415
    },
    {
      "x": 66.733,
      "y": 184.419
    },
    {
      "x": 64.741,
      "y": 183.423
    },
    {
      "x": 62.749,
      "y": 182.427
    },
    {
      "x": 61.753,
      "y": 181.431
    },
    {
      "x": 59.761,
      "y": 180.435
    },
    {
      "x": 57.769,
      "y": 180.435
    },
    {
      "x": 56.773,
      "y": 179.438
    },
    {
      "x": 56.773,
      "y": 177.446
    },
    {
      "x": 56.773,
      "y": 175.454
    },
    {
      "x": 55.777,
      "y": 174.458
    },
    {
      "x": 55.777,
      "y": 172.466
    },
    {
      "x": 54.781,
      "y": 170.474
    },
    {
      "x": 54.781,
      "y": 168.482
    },
    {
      "x": 53.785,
      "y": 167.486
    },
    {
      "x": 52.789,
      "y": 166.49
    },
    {
      "x": 51.793,
      "y": 165.494
    },
    {
      "x": 49.801,
      "y": 165.494
    },
    {
      "x": 47.809,
      "y": 165.494
    },
    {
      "x": 45.817,
      "y": 165.494
    },
    {
      "x": 42.829,
      "y": 165.494
    },
    {
      "x": 40.837,
      "y": 165.494
    },
    {
      "x": 38.845,
      "y": 166.49
    },
    {
      "x": 36.853,
      "y": 166.49
    },
    {
      "x": 35.857,
      "y": 167.486
    },
    {
      "x": 34.861,
      "y": 168.482
    },
    {
      "x": 33.865,
      "y": 169.478
    },
    {
      "x": 32.869,
      "y": 170.474
    },
    {
      "x": 31.873,
      "y": 171.47
    },
    {
      "x": 31.873,
      "y": 173.462
    },
    {
      "x": 31.873,
      "y": 176.45
    },
    {
      "x": 31.873,
      "y": 178.442
    },
    {
      "x": 31.873,
      "y": 181.431
    },
    {
      "x": 32.869,
      "y": 183.423
    },
    {
      "x": 33.865,
      "y": 186.411
    },
    {
      "x": 34.861,
      "y": 188.403
    },
    {
      "x": 34.861,
      "y": 191.391
    },
    {
      "x": 35.857,
      "y": 193.383
    },
    {
      "x": 35.857,
      "y": 195.375
    },
    {
      "x": 35.857,
      "y": 198.363
    },
    {
      "x": 35.857,
      "y": 201.351
    },
    {
      "x": 35.857,
      "y": 204.339
    },
    {
      "x": 35.857,
      "y": 206.331
    },
    {
      "x": 35.857,
      "y": 208.323
    },
    {
      "x": 34.861,
      "y": 209.319
    },
    {
      "x": 33.865,
      "y": 211.311
    },
    {
      "x": 32.869,
      "y": 212.307
    },
    {
      "x": 31.873,
      "y": 213.303
    },
    {
      "x": 30.876,
      "y": 214.299
    },
    {
      "x": 32.869,
      "y": 214.299
    },
    {
      "x": 33.865,
      "y": 215.295
    },
    {
      "x": 35.857,
      "y": 215.295
    },
    {
      "x": 38.845,
      "y": 215.295
    },
    {
      "x": 41.833,
      "y": 216.291
    },
    {
      "x": 44.821,
      "y": 217.287
    },
    {
      "x": 47.809,
      "y": 218.283
    },
    {
      "x": 51.793,
      "y": 219.279
    },
    {
      "x": 55.777,
      "y": 220.275
    },
    {
      "x": 56.773,
      "y": 221.271
    },
    {
      "x": 59.761,
      "y": 222.267
    },
    {
      "x": 62.749,
      "y": 224.259
    },
    {
      "x": 64.741,
      "y": 224.259
    },
    {
      "x": 65.737,
      "y": 225.255
    },
    {
      "x": 66.733,
      "y": 226.251
    },
    {
      "x": 68.725,
      "y": 227.247
    },
    {
      "x": 69.721,
      "y": 228.243
    },
    {
      "x": 71.713,
      "y": 229.239
    },
    {
      "x": 73.705,
      "y": 229.239
    },
    {
      "x": 74.701,
      "y": 230.235
    },
    {
      "x": 77.689,
      "y": 231.231
    },
    {
      "x": 79.681,
      "y": 232.227
    },
    {
      "x": 83.665,
      "y": 232.227
    },
    {
      "x": 85.657,
      "y": 233.223
    },
    {
      "x": 88.645,
      "y": 233.223
    },
    {
      "x": 91.633,
      "y": 234.219
    },
    {
      "x": 94.622,
      "y": 234.219
    },
    {
      "x": 97.61,
      "y": 234.219
    },
    {
      "x": 100.598,
      "y": 234.219
    },
    {
      "x": 104.582,
      "y": 234.219
    },
    {
      "x": 107.57,
      "y": 234.219
    },
    {
      "x": 111.554,
      "y": 234.219
    },
    {
      "x": 114.542,
      "y": 234.219
    },
    {
      "x": 117.53,
      "y": 234.219
    },
    {
      "x": 122.51,
      "y": 234.219
    },
    {
      "x": 126.494,
      "y": 234.219
    },
    {
      "x": 129.482,
      "y": 234.219
    },
    {
      "x": 131.474,
      "y": 233.223
    },
    {
      "x": 133.466,
      "y": 233.223
    },
    {
      "x": 135.458,
      "y": 232.227
    },
    {
      "x": 138.446,
      "y": 230.235
    },
    {
      "x": 140.438,
      "y": 228.243
    },
    {
      "x": 142.43,
      "y": 227.247
    },
    {
      "x": 144.422,
      "y": 225.255
    },
    {
      "x": 145.418,
      "y": 222.267
    },
    {
      "x": 148.406,
      "y": 220.275
    },
    {
      "x": 149.402,
      "y": 217.287
    },
    {
      "x": 150.398,
      "y": 215.295
    },
    {
      "x": 152.39,
      "y": 213.303
    },
    {
      "x": 153.386,
      "y": 211.311
    },
    {
      "x": 154.382,
      "y": 208.323
    },
    {
      "x": 155.378,
      "y": 206.331
    },
    {
      "x": 156.375,
      "y": 205.335
    },
    {
      "x": 157.371,
      "y": 204.339
    },
    {
      "x": 158.367,
      "y": 202.347
    },
    {
      "x": 159.363,
      "y": 201.351
    },
    {
      "x": 158.367,
      "y": 199.359
    },
    {
      "x": 157.371,
      "y": 198.363
    },
    {
      "x": 155.378,
      "y": 197.367
    },
    {
      "x": 153.386,
      "y": 196.371
    },
    {
      "x": 151.394,
      "y": 195.375
    },
    {
      "x": 148.406,
      "y": 193.383
    },
    {
      "x": 144.422,
      "y": 192.387
    },
    {
      "x": 143.426,
      "y": 191.391
    },
    {
      "x": 141.434,
      "y": 190.395
    },
    {
      "x": 139.442,
      "y": 189.399
    },
    {
      "x": 137.45,
      "y": 188.403
    },
    {
      "x": 135.458,
      "y": 187.407
    },
    {
      "x": 134.462,
      "y": 186.411
    },
    {
      "x": 133.466,
      "y": 185.415
    },
    {
      "x": 131.474,
      "y": 184.419
    },
    {
      "x": 130.478,
      "y": 183.423
    },
    {
      "x": 129.482,
      "y": 182.427
    },
    {
      "x": 128.486,
      "y": 181.431
    },
    {
      "x": 128.486,
      "y": 179.438
    },
    {
      "x": 128.486,
      "y": 177.446
    },
    {
      "x": 128.486,
      "y": 175.454
    },
    {
      "x": 129.482,
      "y": 172.466
    },
    {
      "x": 130.478,
      "y": 170.474
    },
    {
      "x": 131.474,
      "y": 168.482
    },
    {
      "x": 133.466,
      "y": 165.494
    },
    {
      "x": 135.458,
      "y": 163.502
    },
    {
      "x": 137.45,
      "y": 160.514
    },
    {
      "x": 138.446,
      "y": 159.518
    },
    {
      "x": 140.438,
      "y": 157.526
    },
    {
      "x": 141.434,
      "y": 155.534
    },
    {
      "x": 143.426,
      "y": 153.542
    },
    {
      "x": 144.422,
      "y": 151.55
    },
    {
      "x": 145.418,
      "y": 149.558
    },
    {
      "x": 147.41,
      "y": 147.566
    },
    {
      "x": 147.41,
      "y": 145.574
    },
    {
      "x": 148.406,
      "y": 144.578
    },
    {
      "x": 149.402,
      "y": 142.586
    },
    {
      "x": 150.398,
      "y": 139.598
    },
    {
      "x": 150.398,
      "y": 136.61
    },
    {
      "x": 150.398,
      "y": 134.618
    },
    {
      "x": 150.398,
      "y": 131.63
    },
    {
      "x": 150.398,
      "y": 128.642
    },
    {
      "x": 150.398,
      "y": 125.654
    },
    {
      "x": 150.398,
      "y": 123.662
    },
    {
      "x": 150.398,
      "y": 121.67
    },
    {
      "x": 150.398,
      "y": 119.678
    },
    {
      "x": 150.398,
      "y": 116.689
    },
    {
      "x": 149.402,
      "y": 115.693
    },
    {
      "x": 149.402,
      "y": 113.701
    },
    {
      "x": 149.402,
      "y": 111.709
    },
    {
      "x": 150.398,
      "y": 109.717
    },
    {
      "x": 151.394,
      "y": 108.721
    },
    {
      "x": 153.386,
      "y": 106.729
    },
    {
      "x": 154.382,
      "y": 103.741
    },
    {
      "x": 157.371,
      "y": 100.753
    },
    {
      "x": 158.367,
      "y": 99.757
    },
    {
      "x": 159.363,
      "y": 97.765
    },
    {
      "x": 161.355,
      "y": 94.777
    },
    {
      "x": 163.347,
      "y": 92.785
    },
    {
      "x": 164.343,
      "y": 91.789
    },
    {
      "x": 165.339,
      "y": 89.797
    },
    {
      "x": 166.335,
      "y": 86.809
    },
    {
      "x": 167.331,
      "y": 84.817
    },
    {
      "x": 167.331,
      "y": 82.825
    },
    {
      "x": 167.331,
      "y": 80.833
    },
    {
      "x": 167.331,
      "y": 78.841
    },
    {
      "x": 167.331,
      "y": 76.849
    },
    {
      "x": 167.331,
      "y": 74.857
    },
    {
      "x": 166.335,
      "y": 72.865
    },
    {
      "x": 165.339,
      "y": 71.869
    },
    {
      "x": 164.343,
      "y": 70.873
    },
    {
      "x": 163.347,
      "y": 68.881
    },
    {
      "x": 162.351,
      "y": 67.885
    },
    {
      "x": 161.355,
      "y": 66.889
    },
    {
      "x": 160.359,
      "y": 65.893
    },
    {
      "x": 159.363,
      "y": 64.897
    },
    {
      "x": 158.367,
      "y": 63.901
    },
    {
      "x": 157.371,
      "y": 62.905
    },
    {
      "x": 156.375,
      "y": 61.909
    },
    {
      "x": 155.378,
      "y": 60.913
    },
    {
      "x": 154.382,
      "y": 59.917
    },
    {
      "x": 153.386,
      "y": 58.921
    },
    {
      "x": 152.39,
      "y": 57.925
    },
    {
      "x": 152.39,
      "y": 55.933
    },
    {
      "x": 152.39,
      "y": 53.94
    },
    {
      "x": 152.39,
      "y": 51.948
    },
    {
      "x": 153.386,
      "y": 49.956
    },
    {
      "x": 154.382,
      "y": 48.96
    },
    {
      "x": 154.382,
      "y": 46.968
    },
    {
      "x": 155.378,
      "y": 45.972
    },
    {
      "x": 156.375,
      "y": 44.976
    },
    {
      "x": 156.375,
      "y": 42.984
    },
    {
      "x": 157.371,
      "y": 41.988
    },
    {
      "x": 158.367,
      "y": 39
    },
    {
      "x": 159.363,
      "y": 37.008
    },
    {
      "x": 159.363,
      "y": 35.016
    },
    {
      "x": 160.359,
      "y": 33.024
    },
    {
      "x": 161.355,
      "y": 31.032
    },
    {
      "x": 161.355,
      "y": 29.04
    },
    {
      "x": 162.351,
      "y": 27.048
    },
    {
      "x": 162.351,
      "y": 25.056
    },
    {
      "x": 163.347,
      "y": 24.06
    },
    {
      "x": 164.343,
      "y": 23.064
    }
  ].map(p => new fabric.Point(p));;



QUnit.module('Free Drawing', hooks => {
  const visualTester = visualTestLoop(QUnit);
  let objectCachingDefault;
  const BROWSER_SHADOW_BLUR = {
    firefox: 0.9,
    chrome: 1.5,
    edge: 1.75,
    node: 1
  };
  function getBrowserAgent() {
    return ['chrome', 'firefox', 'edge'].find(name => navigator.userAgent.toLowerCase().indexOf(name) > -1);
  }
  hooks.before(() => {
    objectCachingDefault = fabric.Object.prototype.objectCaching;
    if (fabric.isLikelyNode) {
      fabric.config.configure({
        browserShadowBlurConstant: BROWSER_SHADOW_BLUR[process.env.launcher?.toLowerCase() || 'node']
      });
    }
    else {
      fabric.config.configure({ browserShadowBlurConstant: BROWSER_SHADOW_BLUR[getBrowserAgent()] });
    }
    fabric.config.configure({
      enableGLFiltering: false
    });
    fabric.Object.prototype.objectCaching = true;
  });
  hooks.after(() => {
    // fabric.config.restoreDefaults();
    fabric.Object.prototype.objectCaching = objectCachingDefault;
  });

  const tests = [];

  const freeDrawingTestDefaults = {
    /**
     * render top context before mouseup
     */
    top: true,
    /**
     * render main context before mouseup
     */
    main: false,
    /**
     * render top and main context before mouseup
     */
    mesh: false,
    /**
     * render main context after interaction has completed
     */
    result: true,
    /**
     * runs during the test from the completed event
     */
    onComplete: (canvas, result) => canvas.add(result),

    fabricClass: 'Canvas',

    disabled: fabric.isLikelyNode,

    percentage: 0.06
  };

  function freedrawing(canvas) {
    // eslint-disable-next-line
    var points = [{ "x": 14.940, "y": 18.084 }, { "x": 14.940, "y": 20.076 }, { "x": 14.940, "y": 22.068 }, { "x": 14.940, "y": 25.056 }, { "x": 14.940, "y": 27.048 }, { "x": 14.940, "y": 29.040 }, { "x": 14.940, "y": 31.032 }, { "x": 14.940, "y": 33.024 }, { "x": 14.940, "y": 35.016 }, { "x": 15.936, "y": 36.012 }, { "x": 17.928, "y": 35.016 }, { "x": 18.924, "y": 34.020 }, { "x": 19.920, "y": 32.028 }, { "x": 21.912, "y": 31.032 }, { "x": 22.908, "y": 29.040 }, { "x": 23.904, "y": 27.048 }, { "x": 24.900, "y": 25.056 }, { "x": 25.896, "y": 24.060 }, { "x": 26.892, "y": 22.068 }, { "x": 28.884, "y": 23.064 }, { "x": 29.880, "y": 24.060 }, { "x": 30.876, "y": 25.056 }, { "x": 32.869, "y": 25.056 }, { "x": 34.861, "y": 25.056 }, { "x": 36.853, "y": 25.056 }, { "x": 38.845, "y": 25.056 }, { "x": 40.837, "y": 24.060 }, { "x": 41.833, "y": 23.064 }, { "x": 42.829, "y": 22.068 }, { "x": 43.825, "y": 21.072 }, { "x": 44.821, "y": 20.076 }, { "x": 43.825, "y": 24.060 }, { "x": 43.825, "y": 26.052 }, { "x": 43.825, "y": 30.036 }, { "x": 43.825, "y": 33.024 }, { "x": 43.825, "y": 35.016 }, { "x": 43.825, "y": 38.004 }, { "x": 43.825, "y": 40.992 }, { "x": 43.825, "y": 42.984 }, { "x": 43.825, "y": 44.976 }, { "x": 44.821, "y": 45.972 }, { "x": 45.817, "y": 46.968 }, { "x": 47.809, "y": 46.968 }, { "x": 48.805, "y": 45.972 }, { "x": 50.797, "y": 43.980 }, { "x": 51.793, "y": 41.988 }, { "x": 52.789, "y": 38.004 }, { "x": 53.785, "y": 37.008 }, { "x": 53.785, "y": 35.016 }, { "x": 54.781, "y": 33.024 }, { "x": 54.781, "y": 31.032 }, { "x": 54.781, "y": 33.024 }, { "x": 56.773, "y": 33.024 }, { "x": 58.765, "y": 34.020 }, { "x": 60.757, "y": 34.020 }, { "x": 62.749, "y": 34.020 }, { "x": 63.745, "y": 33.024 }]
      .map(p => new fabric.Point(p));
    var brush = new fabric.PencilBrush(canvas);
    brush.color = 'red';
    brush.width = 2;
    return pointDrawer(points, brush);
  }

  tests.push({
    test: 'Simple free drawing',
    build: freedrawing,
    name: 'simple',
    width: 100,
    height: 100,
  });

  function noOffset(canvas) {
    var brush = new fabric.PencilBrush(canvas);
    brush.color = 'green';
    brush.width = 16;
    return pointDrawer(points, brush);
  }

  tests.push({
    test: 'Simple free drawing, large brush no offset',
    build: noOffset,
    name: 'largeNoOffset',
    width: 200,
    height: 250,
  });

  function withShadow(canvas) {
    var brush = new fabric.PencilBrush(canvas);
    brush.color = 'blue';
    brush.shadow = new fabric.Shadow({
      blur: 10,
      color: 'red',
    });
    brush.width = 6;
    return pointDrawer(points, brush);
  }

  tests.push({
    test: 'Simple free drawing, with shadow',
    build: withShadow,
    name: 'shadow',
    width: 200,
    height: 250,
  });

  function withOpacity(canvas) {
    var brush = new fabric.PencilBrush(canvas);
    brush.color = 'rgba(255, 255, 0, 0.4)';
    brush.shadow = new fabric.Shadow({
      blur: 10,
      color: 'green',
    });
    brush.width = 6;
    return pointDrawer(points, brush);
  }

  tests.push({
    test: 'Simple free drawing, with opacity',
    build: withOpacity,
    name: 'opacity',
    width: 200,
    height: 250,
  });

  function freedrawingWithDecimateToPoint(canvas) {
    // eslint-disable-next-line
    var points = [{ "x": 14.940, "y": 18.084 }, { "x": 14.940, "y": 18.084 }, { "x": 14.940, "y": 18.084 }]
      .map(p => new fabric.Point(p));
    var brush = new fabric.PencilBrush(canvas);
    brush.color = 'red';
    brush.width = 15;
    brush.decimate = 1;
    return pointDrawer(points, brush);
  }

  tests.push({
    test: 'Simple free drawing to dot',
    build: freedrawingWithDecimateToPoint,
    name: 'dot',
    width: 50,
    height: 50,
  });

  async function withDecimation(canvas) {
    var brush = new fabric.PencilBrush(canvas);
    brush.color = 'red';
    brush.width = 8;
    await pointDrawer(points, brush, true);
    brush.color = 'blue';
    brush.width = 2;
    brush.decimate = 7;
    return pointDrawer(points, brush);
  }

  tests.push({
    test: 'Simple free drawing, with high decimation',
    build: withDecimation,
    name: 'decimation',
    width: 200,
    height: 250,
    targets: {
      main: true,
      mesh: true
    }
  });

  async function pattern(canvas) {
    var brush = new fabric.PatternBrush(canvas);
    brush.color = 'red';
    brush.width = 20;
    await pointDrawer(points, brush, true);
    brush.color = 'blue';
    brush.width = 15;
    brush.decimate = 7;
    return pointDrawer(points, brush);
  }

  tests.push({
    test: 'Pattern src from `getPatternSrc`',
    build: pattern,
    name: 'pattern',
    width: 200,
    height: 250,
    targets: {
      main: true,
      mesh: true
    }
  });

  async function patternFromSource(canvas) {
    var brush = new fabric.PatternBrush(canvas);
    brush.source = await new Promise(resolve => getFixture('greyfloral.png', false, resolve));
    brush.color = 'red';
    brush.width = 25;
    await pointDrawer(points, brush, true);
    brush.source = await new Promise(resolve => getFixture('parrot.png', false, resolve));
    brush.width = 7;
    return pointDrawer(points, brush);
  }

  tests.push({
    test: 'Pattern src from `source`',
    build: patternFromSource,
    name: 'patternSource',
    width: 200,
    height: 250,
    targets: {
      main: true,
      mesh: true
    }
  });

  function generatePointsToCover(width, height, step) {
    const out = [];
    for (let y = -height, side = 0; y < height; y = y + step) {
      side++;
      out.push(new fabric.Point(side % 2 ? -width : width, y));
    }
    return out;
  }

  const pointsToCover = generatePointsToCover(500, 500, 30);

  [fabric.PencilBrush, fabric.PatternBrush, /*fabric.CircleBrush, fabric.SprayBrush*/].forEach(builder => {
    [true, false].forEach(vpt => {
      [true, false].forEach(absolutePositioned => {
        [true, false].forEach(inverted => {
          tests.push({
            test: `clipping ${builder.name}${vpt ? ' vpt' : ''}${absolutePositioned ? ' absolutePositioned' : ''}${inverted ? ' inverted' : ''}`,
            build: canvas => {
              const brush = new builder(canvas);
              brush.width = 30;
              brush.color = 'red';
              const clipPath = new fabric.Circle({
                radius: 50,
                absolutePositioned,
                inverted,
                canvas
              });
              clipPath.viewportCenter();
              brush.clipPath = clipPath;
              canvas.freeDrawingBrush = brush;
              canvas.isDrawingMode = true;
              vpt && canvas.setViewportTransform([1, fabric.util.degreesToRadians(45), 0, 1, 0, -100]);
              return pointDrawer(pointsToCover, brush);
            },
<<<<<<< HEAD
            name: `clipping_${builder.name}${vpt ? '_vpt' : ''}${vpt && absolutePositioned ? '_abs' : ''}${inverted ? '_inv' : ''}`,
=======
            name: `clipping/${builder.name.toLowerCase().replace('brush', '')}${vpt ? '_vpt' : ''}${vpt && absolutePositioned ? '_abs' : ''}${inverted ? '_inv' : ''}`,
            percentage: 0.09,
>>>>>>> 1141a1a3
            width: 200,
            height: 200,
            targets: {
              mesh: true
            }
          });
        });
      });
    });
  });

  async function erase(canvas, brush, { inverted, clip }) {
    if (inverted) {
      brush.width = 8;
      await new Promise(resolve => {
        canvas.once('after:render', resolve);
        pointDrawer(pointsToCover, brush, () => {
          // run mouse up but don't add the path to canvas
        });
      });
      brush.inverted = true;
    }
    if (clip) {
      const clipPath = new fabric.Circle({
        radius: 50,
        inverted: clip === 'inverted',
        canvas
      });
      clipPath.center();
      brush.clipPath = clipPath;
    }
    brush.width = 16;
    return pointDrawer(points, brush);
  }

  function eraser(canvas, { reverse = false, group = false, alpha = false, inverted = false, clip = false } = {}) {
    const brush = new fabric.EraserBrush(canvas);
    alpha && (brush.color = 'rgba(0,0,0,0.7)');
    const objects = [
      new fabric.Rect({ width: 100, height: 100, fill: 'blue' }),
      new fabric.Rect({ width: 100, height: 100, left: 50, top: 50, fill: 'magenta', erasable: false }),
      new fabric.Circle({ radius: 200 }),
      new fabric.Rect({ width: 100, height: 100, left: 100, top: 100, fill: 'red', erasable: false, opacity: 0.8 }),
      new fabric.Rect({ width: 100, height: 100, left: 0, top: 100, fill: 'red', erasable: false }),
      new fabric.Circle({ radius: 50, left: 100, top: 100, fill: 'cyan' }),
      new fabric.Group([
        new fabric.Circle({
          radius: 50,
          left: 0,
          top: 100,
          fill: 'cyan',
          clipPath: new fabric.Circle({ radius: 50, left: -12, top: -12, originX: 'center', originY: 'center' })
        })
      ], {
        erasable: !group || group,
        clipPath: new fabric.Circle({ radius: 50, left: 12, top: 12, originX: 'center', originY: 'center' })
      }),
    ];
    canvas.add(...(group ? [new fabric.Group(objects, { erasable: group })] : objects));
    reverse && (canvas._objectsToRender = canvas.getObjects().reverse());
    return erase(canvas, brush, { inverted, clip });
  }

  function eraseBackground(canvas, { alpha = false, inverted = false, vpt = false, clip = false } = {}) {
    const brush = new fabric.EraserBrush(canvas);
    alpha && (brush.color = 'rgba(0,0,0,0.7)');
    canvas.setViewportTransform([1, fabric.util.degreesToRadians(45), 0, 1, 0, -100])
    canvas.backgroundImage = new fabric.Rect({
      width: canvas.width,
      height: canvas.height,
      fill: 'blue'
    });
    canvas.backgroundVpt = vpt;
    return erase(canvas, brush, { inverted, clip });
  }

  [{ alpha: true }, { alpha: false }, { inverted: true }].forEach(({ alpha, inverted }) => {
    [true, false, 'inverted'].forEach(clip => {
      const getName = (name = '') => `eraser/${name}${alpha ? '_alpha' : ''}${inverted ? '_inverted' : ''}${clip ? '_clipped' : ''}${clip==='inverted' ? 'inverted' : ''}`;
      const getTestName = name => `${name} (${JSON.stringify({ alpha, inverted, clip }, null, 2)})`;
      const main = !alpha && !inverted;
      tests.push({
        test: getTestName('Eraser brush'),
        build: canvas => eraser(canvas, { alpha, inverted, clip }),
        name: getName(),
        width: 200,
        height: 250,
        targets: {
          main
        },
        onComplete: undefined
      });

      tests.push({
        test: getTestName('Eraser brush - custom stack ordering'),
        build: canvas => eraser(canvas, { alpha, inverted, clip, reverse: true }),
        name: getName('custom_stack'),
        width: 200,
        height: 250,
        targets: {
          main
        },
        onComplete: undefined
      });

      tests.push({
        test: getTestName('Eraser brush - group with `erasable = true`'),
        build: canvas => eraser(canvas, { alpha, inverted, clip, group: true }),
        name: getName('group'),
        width: 200,
        height: 250,
        targets: {
          top: false,
        },
        onComplete: undefined
      });

      tests.push({
        test: getTestName('Eraser brush - group with `erasable = deep` should propagate eraser'),
        build: canvas => eraser(canvas, { alpha, inverted, clip, group: 'deep' }),
        name: getName(),
        width: 200,
        height: 250,
        targets: {
          main
        },
        onComplete: undefined
      });

      [true, false].forEach(vpt =>
        tests.push({
          test: getTestName('Eraser brush - backgroundVpt'),
          build: async canvas => eraseBackground(canvas, { alpha, inverted, clip, vpt }),
          name: `${getName('background')}${vpt ? '_vpt' : ''}`,
          width: 200,
          height: 250,
          targets: {
            main: (inverted || alpha) && !vpt,
            top: inverted && !vpt
          },
          onComplete: undefined
        })
      );
    });
  });

  tests.forEach(({ name, targets, test: testName, ...test }) => {
    const { top, main, mesh, result, onComplete = () => { }, ...options } = { ...freeDrawingTestDefaults, ...test, ...targets };
    QUnit.module(testName, () => {
      top && visualTester({
        ...options,
        test: 'top context',
        golden: `freedrawing/${name}_top_ctx.png`,
        code: async function (canvas, callback) {
          canvas.on('interaction:completed', ({ result }) => {
            canvas.cancelRequestedRender();
          });
          await test.build(canvas);
          callback(canvas.upperCanvasEl);
        }
      });
      main && visualTester({
        ...options, 
        test: 'main context',
        golden: `freedrawing/${name}_main_ctx.png`,
        code: async function (canvas, callback) {
          canvas.on('interaction:completed', ({ result }) => {
            onComplete(canvas, result);
            canvas.cancelRequestedRender();
          });
          await test.build(canvas);
          canvas.renderAll();
          callback(canvas.lowerCanvasEl);
        }
      });
      mesh && visualTester({
        ...options, 
        test: 'context mesh',
        golden: `freedrawing/${name}_result.png`,
        code: async function (canvas, callback) {
          canvas.on('interaction:completed', ({ result }) => {
            onComplete(canvas, result);
            canvas.cancelRequestedRender();
          });
          await test.build(canvas);
          const top = fabric.util.copyCanvasElement(canvas.upperCanvasEl);
          canvas.renderAll();
          canvas.contextContainer.drawImage(top, 0, 0);
          callback(canvas.lowerCanvasEl);
        }
      });
      result && visualTester({
        ...options,
        test: `result ${mesh ? '(should equal mesh)' : ''}`,
        golden: `freedrawing/${name}_result.png`,
        code: async function (canvas, callback) {
          await test.build(canvas);
          await new Promise(resolve => {
            canvas.on('interaction:completed', ({ result }) => {
              onComplete(canvas, result);
              canvas.cancelRequestedRender();
              resolve();
            });
            fireBrushUp(canvas);
          });
          canvas.renderAll();
          callback(canvas.lowerCanvasEl);
        }
      });
    });
  });

});<|MERGE_RESOLUTION|>--- conflicted
+++ resolved
@@ -2277,12 +2277,8 @@
               vpt && canvas.setViewportTransform([1, fabric.util.degreesToRadians(45), 0, 1, 0, -100]);
               return pointDrawer(pointsToCover, brush);
             },
-<<<<<<< HEAD
-            name: `clipping_${builder.name}${vpt ? '_vpt' : ''}${vpt && absolutePositioned ? '_abs' : ''}${inverted ? '_inv' : ''}`,
-=======
             name: `clipping/${builder.name.toLowerCase().replace('brush', '')}${vpt ? '_vpt' : ''}${vpt && absolutePositioned ? '_abs' : ''}${inverted ? '_inv' : ''}`,
             percentage: 0.09,
->>>>>>> 1141a1a3
             width: 200,
             height: 200,
             targets: {
