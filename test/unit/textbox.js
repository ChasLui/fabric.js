--- conflicted
+++ resolved
@@ -13,14 +13,8 @@
     originY: 'top',
     left: 0,
     top: 0,
-<<<<<<< HEAD
-    width: 20,
-    height: 45.2,
-    layout: '',
-=======
     width: 120,
     height: 202.5,
->>>>>>> 7330116e
     fill: 'rgb(0,0,0)',
     stroke: null,
     strokeWidth: 1,
